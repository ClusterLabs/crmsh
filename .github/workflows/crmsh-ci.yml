# This workflow will install Python dependencies, run tests and lint with a single version of Python
# For more information see: https://help.github.com/actions/language-and-framework-guides/using-python-with-github-actions
# For more information about secrets see: https://docs.github.com/en/free-pro-team@latest/actions/reference/encrypted-secrets

name: crmsh CI

on:
  - pull_request
  - workflow_call

env:
  DOCKER_SCRIPT: ./test/run-functional-tests
  GET_INDEX_OF: ./test/run-functional-tests _get_index_of

jobs:
  general_check:
    runs-on: ubuntu-20.04
    steps:
    - uses: actions/checkout@v3
    - name: check data-manifest
      run: |
        ./update-data-manifest.sh
        output=`git --no-pager diff data-manifest`
        [[ -z $output ]] || {
                echo "$output"
                echo "A new version of data-manifest is needed."
                echo "Please run ./update-data-manifest.sh && git add ./data-manifest in your local environment and push the code again."
                exit 1
        }

  unit_test:
    runs-on: ubuntu-20.04
    strategy:
      matrix:
        python-version: ['3.10', '3.11', '3.12']
      fail-fast: false
    timeout-minutes: 5
    steps:
    - uses: actions/checkout@v3
    - name: Set up Python
      uses: actions/setup-python@v4
      with:
        python-version: ${{ matrix.python-version }}
    - name: Install dependencies
      run: |
        python -m pip install --upgrade pip
        pip install tox
    - name: Test with pytest in tox
      run: |
        tox -v -e${{ matrix.python-version }}

  functional_test_crm_report_bugs:
    runs-on: ubuntu-20.04
    timeout-minutes: 40
    steps:
    - uses: actions/checkout@v3
    - name: functional test for crm_report bugs
      run:  |
        echo '{ "exec-opts": ["native.cgroupdriver=systemd"] }' | sudo tee /etc/docker/daemon.json
        sudo systemctl restart docker.service
        index=`$GET_INDEX_OF crm_report_bugs`
        $DOCKER_SCRIPT $index && $DOCKER_SCRIPT -d && $DOCKER_SCRIPT $index -u
    - uses: codecov/codecov-action@v3
<<<<<<< HEAD
=======

  functional_test_crm_report_normal:
    runs-on: ubuntu-20.04
    timeout-minutes: 40
    steps:
    - uses: actions/checkout@v3
    - name: functional test for crm_report normal
      run:  |
        echo '{ "exec-opts": ["native.cgroupdriver=systemd"] }' | sudo tee /etc/docker/daemon.json
        sudo systemctl restart docker.service
        index=`$GET_INDEX_OF crm_report_normal`
        $DOCKER_SCRIPT $index && $DOCKER_SCRIPT -d && $DOCKER_SCRIPT $index -u
    - uses: codecov/codecov-action@v3
>>>>>>> 21cbb9ee

  functional_test_bootstrap_bugs:
    runs-on: ubuntu-20.04
    timeout-minutes: 40
    steps:
    - uses: actions/checkout@v3
    - name: functional test for bootstrap bugs
      run:  |
        echo '{ "exec-opts": ["native.cgroupdriver=systemd"] }' | sudo tee /etc/docker/daemon.json
        sudo systemctl restart docker.service
        index=`$GET_INDEX_OF bootstrap_bugs`
        $DOCKER_SCRIPT $index
    - uses: codecov/codecov-action@v3

  functional_test_bootstrap_bugs_non_root:
    runs-on: ubuntu-20.04
    timeout-minutes: 40
    steps:
    - uses: actions/checkout@v3
    - name: functional test for bootstrap bugs, under non root user
      run:  |
        echo '{ "exec-opts": ["native.cgroupdriver=systemd"] }' | sudo tee /etc/docker/daemon.json
        sudo systemctl restart docker.service
        index=`$GET_INDEX_OF bootstrap_bugs`
        $DOCKER_SCRIPT $index -u
    - uses: codecov/codecov-action@v3

  functional_test_bootstrap_common:
    runs-on: ubuntu-20.04
    timeout-minutes: 40
    steps:
    - uses: actions/checkout@v3
    - name: functional test for bootstrap common
      run:  |
        echo '{ "exec-opts": ["native.cgroupdriver=systemd"] }' | sudo tee /etc/docker/daemon.json
        sudo systemctl restart docker.service
        index=`$GET_INDEX_OF bootstrap_init_join_remove`
        $DOCKER_SCRIPT $index
    - uses: codecov/codecov-action@v3

  functional_test_bootstrap_common_non_root:
    runs-on: ubuntu-20.04
    timeout-minutes: 40
    steps:
    - uses: actions/checkout@v3
    - name: functional test for bootstrap common, under non root user
      run:  |
        echo '{ "exec-opts": ["native.cgroupdriver=systemd"] }' | sudo tee /etc/docker/daemon.json
        sudo systemctl restart docker.service
        index=`$GET_INDEX_OF bootstrap_init_join_remove`
        $DOCKER_SCRIPT $index -u
    - uses: codecov/codecov-action@v3

  functional_test_bootstrap_options:
    runs-on: ubuntu-20.04
    timeout-minutes: 40
    steps:
    - uses: actions/checkout@v3
    - name: functional test for bootstrap options
      run:  |
        echo '{ "exec-opts": ["native.cgroupdriver=systemd"] }' | sudo tee /etc/docker/daemon.json
        sudo systemctl restart docker.service
        index=`$GET_INDEX_OF bootstrap_options`
        $DOCKER_SCRIPT $index
    - uses: codecov/codecov-action@v3

  functional_test_bootstrap_options_non_root:
    runs-on: ubuntu-20.04
    timeout-minutes: 40
    steps:
    - uses: actions/checkout@v3
    - name: functional test for bootstrap options, under non root user
      run:  |
        echo '{ "exec-opts": ["native.cgroupdriver=systemd"] }' | sudo tee /etc/docker/daemon.json
        sudo systemctl restart docker.service
        index=`$GET_INDEX_OF bootstrap_options`
        $DOCKER_SCRIPT $index -u
    - uses: codecov/codecov-action@v3

  functional_test_qdevice_setup_remove:
    runs-on: ubuntu-20.04
    timeout-minutes: 40
    steps:
    - uses: actions/checkout@v3
    - name: functional test for qdevice setup and remove
      run:  |
        echo '{ "exec-opts": ["native.cgroupdriver=systemd"] }' | sudo tee /etc/docker/daemon.json
        sudo systemctl restart docker.service
        index=`$GET_INDEX_OF qdevice_setup_remove`
        $DOCKER_SCRIPT $index
    - uses: codecov/codecov-action@v3

  functional_test_qdevice_setup_remove_non_root:
    runs-on: ubuntu-20.04
    timeout-minutes: 40
    steps:
    - uses: actions/checkout@v3
    - name: functional test for qdevice setup and remove, under non root user
      run:  |
        echo '{ "exec-opts": ["native.cgroupdriver=systemd"] }' | sudo tee /etc/docker/daemon.json
        sudo systemctl restart docker.service
        index=`$GET_INDEX_OF qdevice_setup_remove`
        $DOCKER_SCRIPT $index -u
    - uses: codecov/codecov-action@v3

  functional_test_qdevice_options:
    runs-on: ubuntu-20.04
    timeout-minutes: 40
    steps:
    - uses: actions/checkout@v3
    - name: functional test for qdevice options
      run:  |
        echo '{ "exec-opts": ["native.cgroupdriver=systemd"] }' | sudo tee /etc/docker/daemon.json
        sudo systemctl restart docker.service
        index=`$GET_INDEX_OF qdevice_options`
        $DOCKER_SCRIPT $index && $DOCKER_SCRIPT -d && $DOCKER_SCRIPT $index -u
    - uses: codecov/codecov-action@v3

  functional_test_qdevice_validate:
    runs-on: ubuntu-20.04
    timeout-minutes: 40
    steps:
    - uses: actions/checkout@v3
    - name: functional test for qdevice validate
      run:  |
        echo '{ "exec-opts": ["native.cgroupdriver=systemd"] }' | sudo tee /etc/docker/daemon.json
        sudo systemctl restart docker.service
        index=`$GET_INDEX_OF qdevice_validate`
        $DOCKER_SCRIPT $index
    - uses: codecov/codecov-action@v3

  functional_test_qdevice_validate_non_root:
    runs-on: ubuntu-20.04
    timeout-minutes: 40
    steps:
    - uses: actions/checkout@v3
    - name: functional test for qdevice validate, under non root user
      run:  |
        echo '{ "exec-opts": ["native.cgroupdriver=systemd"] }' | sudo tee /etc/docker/daemon.json
        sudo systemctl restart docker.service
        index=`$GET_INDEX_OF qdevice_validate`
        $DOCKER_SCRIPT $index -u
    - uses: codecov/codecov-action@v3

  functional_test_qdevice_user_case:
    runs-on: ubuntu-20.04
    timeout-minutes: 40
    steps:
    - uses: actions/checkout@v3
    - name: functional test for qdevice user case
      run:  |
        echo '{ "exec-opts": ["native.cgroupdriver=systemd"] }' | sudo tee /etc/docker/daemon.json
        sudo systemctl restart docker.service
        index=`$GET_INDEX_OF qdevice_usercase`
        $DOCKER_SCRIPT $index && $DOCKER_SCRIPT -d && $DOCKER_SCRIPT $index -u
    - uses: codecov/codecov-action@v3

  functional_test_resource_failcount:
    runs-on: ubuntu-20.04
    timeout-minutes: 40
    steps:
    - uses: actions/checkout@v3
    - name: functional test for resource failcount
      run:  |
        echo '{ "exec-opts": ["native.cgroupdriver=systemd"] }' | sudo tee /etc/docker/daemon.json
        sudo systemctl restart docker.service
        index=`$GET_INDEX_OF resource_failcount`
        $DOCKER_SCRIPT $index && $DOCKER_SCRIPT -d && $DOCKER_SCRIPT $index -u
    - uses: codecov/codecov-action@v3

  functional_test_resource_set:
    runs-on: ubuntu-20.04
    timeout-minutes: 40
    steps:
    - uses: actions/checkout@v3
    - name: functional test for resource set
      run:  |
        echo '{ "exec-opts": ["native.cgroupdriver=systemd"] }' | sudo tee /etc/docker/daemon.json
        sudo systemctl restart docker.service
        index=`$GET_INDEX_OF resource_set`
        $DOCKER_SCRIPT $index
    - uses: codecov/codecov-action@v3

  functional_test_resource_set_non_root:
    runs-on: ubuntu-20.04
    timeout-minutes: 40
    steps:
    - uses: actions/checkout@v3
    - name: functional test for resource set, under non root user
      run:  |
        echo '{ "exec-opts": ["native.cgroupdriver=systemd"] }' | sudo tee /etc/docker/daemon.json
        sudo systemctl restart docker.service
        index=`$GET_INDEX_OF resource_set`
        $DOCKER_SCRIPT $index -u
    - uses: codecov/codecov-action@v3

  functional_test_configure_sublevel:
    runs-on: ubuntu-20.04
    timeout-minutes: 40
    steps:
    - uses: actions/checkout@v3
    - name: functional test for configure sublevel bugs
      run:  |
        echo '{ "exec-opts": ["native.cgroupdriver=systemd"] }' | sudo tee /etc/docker/daemon.json
        sudo systemctl restart docker.service
        index=`$GET_INDEX_OF configure_bugs`
        $DOCKER_SCRIPT $index && $DOCKER_SCRIPT -d && $DOCKER_SCRIPT $index -u
    - uses: codecov/codecov-action@v3

  functional_test_constraints_bugs:
    runs-on: ubuntu-20.04
    timeout-minutes: 40
    steps:
    - uses: actions/checkout@v3
    - name: functional test for constraints bugs
      run:  |
        echo '{ "exec-opts": ["native.cgroupdriver=systemd"] }' | sudo tee /etc/docker/daemon.json
        sudo systemctl restart docker.service
        index=`$GET_INDEX_OF constraints_bugs`
        $DOCKER_SCRIPT $index && $DOCKER_SCRIPT -d && $DOCKER_SCRIPT $index -u
    - uses: codecov/codecov-action@v3

  functional_test_geo_cluster:
    runs-on: ubuntu-20.04
    timeout-minutes: 40
    steps:
    - uses: actions/checkout@v3
    - name: functional test for geo cluster
      run:  |
        echo '{ "exec-opts": ["native.cgroupdriver=systemd"] }' | sudo tee /etc/docker/daemon.json
        sudo systemctl restart docker.service
        index=`$GET_INDEX_OF geo_setup`
        $DOCKER_SCRIPT $index && $DOCKER_SCRIPT -d && $DOCKER_SCRIPT $index -u
    - uses: codecov/codecov-action@v3

  functional_test_healthcheck:
    runs-on: ubuntu-20.04
    timeout-minutes: 40
    steps:
    - uses: actions/checkout@v3
    - name: functional test for healthcheck
      run:  |
        echo '{ "exec-opts": ["native.cgroupdriver=systemd"] }' | sudo tee /etc/docker/daemon.json
        sudo systemctl restart docker.service
        index=`$GET_INDEX_OF healthcheck`
        $DOCKER_SCRIPT $index && $DOCKER_SCRIPT -d && $DOCKER_SCRIPT $index -u
    - uses: codecov/codecov-action@v3

  functional_test_cluster_api:
    runs-on: ubuntu-20.04
    timeout-minutes: 40
    steps:
    - uses: actions/checkout@v3
    - name: functional test for cluster api
      run:  |
        echo '{ "exec-opts": ["native.cgroupdriver=systemd"] }' | sudo tee /etc/docker/daemon.json
        sudo systemctl restart docker.service
        $DOCKER_SCRIPT `$GET_INDEX_OF cluster_api`
    - uses: codecov/codecov-action@v3

  functional_test_user_access:
    runs-on: ubuntu-20.04
    timeout-minutes: 40
    steps:
    - uses: actions/checkout@v3
    - name: functional test for user access
      run:  |
        echo '{ "exec-opts": ["native.cgroupdriver=systemd"] }' | sudo tee /etc/docker/daemon.json
        sudo systemctl restart docker.service
        $DOCKER_SCRIPT `$GET_INDEX_OF user_access`
    - uses: codecov/codecov-action@v3

  functional_test_ssh_agent:
    runs-on: ubuntu-20.04
    timeout-minutes: 40
    steps:
    - uses: actions/checkout@v3
    - name: functional test for user access
      run:  |
<<<<<<< HEAD
=======
        echo '{ "exec-opts": ["native.cgroupdriver=systemd"] }' | sudo tee /etc/docker/daemon.json
        sudo systemctl restart docker.service
        $DOCKER_SCRIPT `$GET_INDEX_OF ssh_agent` && $DOCKER_SCRIPT -d && $DOCKER_SCRIPT -u `$GET_INDEX_OF ssh_agent`
    - uses: codecov/codecov-action@v3

  original_regression_test:
    runs-on: ubuntu-20.04
    timeout-minutes: 40
    steps:
    - uses: actions/checkout@v3
    - name: original regression test
      run:  |
>>>>>>> 21cbb9ee
        $DOCKER_SCRIPT `$GET_INDEX_OF "regression test"`<|MERGE_RESOLUTION|>--- conflicted
+++ resolved
@@ -61,8 +61,6 @@
         index=`$GET_INDEX_OF crm_report_bugs`
         $DOCKER_SCRIPT $index && $DOCKER_SCRIPT -d && $DOCKER_SCRIPT $index -u
     - uses: codecov/codecov-action@v3
-<<<<<<< HEAD
-=======
 
   functional_test_crm_report_normal:
     runs-on: ubuntu-20.04
@@ -76,7 +74,6 @@
         index=`$GET_INDEX_OF crm_report_normal`
         $DOCKER_SCRIPT $index && $DOCKER_SCRIPT -d && $DOCKER_SCRIPT $index -u
     - uses: codecov/codecov-action@v3
->>>>>>> 21cbb9ee
 
   functional_test_bootstrap_bugs:
     runs-on: ubuntu-20.04
@@ -356,8 +353,6 @@
     - uses: actions/checkout@v3
     - name: functional test for user access
       run:  |
-<<<<<<< HEAD
-=======
         echo '{ "exec-opts": ["native.cgroupdriver=systemd"] }' | sudo tee /etc/docker/daemon.json
         sudo systemctl restart docker.service
         $DOCKER_SCRIPT `$GET_INDEX_OF ssh_agent` && $DOCKER_SCRIPT -d && $DOCKER_SCRIPT -u `$GET_INDEX_OF ssh_agent`
@@ -370,5 +365,4 @@
     - uses: actions/checkout@v3
     - name: original regression test
       run:  |
->>>>>>> 21cbb9ee
         $DOCKER_SCRIPT `$GET_INDEX_OF "regression test"`