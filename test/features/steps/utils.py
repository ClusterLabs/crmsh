--- conflicted
+++ resolved
@@ -5,10 +5,7 @@
 import re
 import socket
 from crmsh import utils, userdir
-<<<<<<< HEAD
-=======
 from crmsh.sh import ShellUtils
->>>>>>> b2728f3b
 import behave_agent
 
 
@@ -58,11 +55,7 @@
     else:
         return cmd
     if re.search('cluster (:?join|geo_join|geo_init_arbitrator)', cmd) and "@" not in cmd:
-<<<<<<< HEAD
-        cmd = re.sub(r'''((?:-c|-N|--qnetd-hostname|--cluster-node)(?:\s+|=)['"]?)(\S{2,}['"]?)''', f'\\1{user}@\\2', cmd)
-=======
         cmd = re.sub(r'''((?:-c|-N|--qnetd-hostname|--cluster-node|--arbitrator)(?:\s+|=)['"]?)(\S{2,}['"]?)''', f'\\1{user}@\\2', cmd)
->>>>>>> b2728f3b
     elif "cluster init" in cmd and ("-N" in cmd or "--qnetd-hostname" in cmd) and "@" not in cmd:
         cmd = re.sub(r'''((?:-c|-N|--qnetd-hostname|--cluster-node)(?:\s+|=)['"]?)(\S{2,}['"]?)''', f'\\1{user}@\\2', cmd)
     elif "cluster init" in cmd and "--node" in cmd and "@" not in cmd:
