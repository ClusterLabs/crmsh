import os
import unittest
import logging

try:
    from unittest import mock
except ImportError:
    import mock

from crmsh import bootstrap
from crmsh import sbd


class TestSBDTimeout(unittest.TestCase):
    """
    Unitary tests for crmsh.sbd.SBDTimeout
    """

    @classmethod
    def setUpClass(cls):
        """
        Global setUp.
        """

    def setUp(self):
        """
        Test setUp.
        """
        _dict = {"sbd.watchdog_timeout": 5, "sbd.msgwait": 10}
        _inst_q = mock.Mock()
        self.sbd_timeout_inst = sbd.SBDTimeout(mock.Mock(profiles_dict=_dict, is_s390=True, qdevice_inst=_inst_q))

    def tearDown(self):
        """
        Test tearDown.
        """

    @classmethod
    def tearDownClass(cls):
        """
        Global tearDown.
        """

    def test_initialize_timeout(self):
        self.sbd_timeout_inst._set_sbd_watchdog_timeout = mock.Mock()
        self.sbd_timeout_inst._set_sbd_msgwait = mock.Mock()
        self.sbd_timeout_inst._adjust_sbd_watchdog_timeout_with_diskless_and_qdevice = mock.Mock()
        self.sbd_timeout_inst.initialize_timeout()
        self.sbd_timeout_inst._set_sbd_watchdog_timeout.assert_called_once()
        self.sbd_timeout_inst._set_sbd_msgwait.assert_not_called()
        self.sbd_timeout_inst._adjust_sbd_watchdog_timeout_with_diskless_and_qdevice.assert_called_once()

    @mock.patch('logging.Logger.warning')
    def test_set_sbd_watchdog_timeout(self, mock_warn):
        self.sbd_timeout_inst._set_sbd_watchdog_timeout()
        mock_warn.assert_called_once_with("sbd_watchdog_timeout is set to %d for s390, it was %d", sbd.SBDTimeout.SBD_WATCHDOG_TIMEOUT_DEFAULT_S390, 5)

    @mock.patch('logging.Logger.warning')
    def test_set_sbd_msgwait(self, mock_warn):
        self.sbd_timeout_inst.sbd_watchdog_timeout = 15
        self.sbd_timeout_inst._set_sbd_msgwait()
        mock_warn.assert_called_once_with("sbd msgwait is set to %d, it was %d", 30, 10)

    @mock.patch('logging.Logger.warning')
    @mock.patch('crmsh.utils.get_qdevice_sync_timeout')
<<<<<<< HEAD
    @mock.patch('crmsh.utils.service_is_active')
    @mock.patch('crmsh.corosync.is_qdevice_configured')
=======
    @mock.patch('crmsh.service_manager.ServiceManager.service_is_active')
    @mock.patch('crmsh.utils.is_qdevice_configured')
>>>>>>> b2728f3b
    def test_adjust_sbd_watchdog_timeout_with_diskless_and_qdevice_sbd_stage(self, mock_is_configured, mock_is_active, mock_get_sync, mock_warn):
        mock_is_configured.return_value = True
        mock_is_active.return_value = True
        mock_get_sync.return_value = 15
        self.sbd_timeout_inst.sbd_watchdog_timeout = 5
        self.sbd_timeout_inst._adjust_sbd_watchdog_timeout_with_diskless_and_qdevice()
        mock_warn.assert_called_once_with("sbd_watchdog_timeout is set to 20 for qdevice, it was 5")

    @mock.patch('logging.Logger.warning')
    @mock.patch('crmsh.corosync.is_qdevice_configured')
    def test_adjust_sbd_watchdog_timeout_with_diskless_and_qdevice_all(self, mock_is_configured, mock_warn):
        mock_is_configured.return_value = False
        self.sbd_timeout_inst.sbd_watchdog_timeout = 5
        self.sbd_timeout_inst._adjust_sbd_watchdog_timeout_with_diskless_and_qdevice()
        mock_warn.assert_called_once_with("sbd_watchdog_timeout is set to 35 for qdevice, it was 5")

    @mock.patch('crmsh.sh.ClusterShell.get_stdout_or_raise_error')
    def test_get_sbd_msgwait_exception(self, mock_run):
        mock_run.return_value = "data"
        with self.assertRaises(ValueError) as err:
            sbd.SBDTimeout.get_sbd_msgwait("/dev/sda1")
        self.assertEqual("Cannot get sbd msgwait for /dev/sda1", str(err.exception))
        mock_run.assert_called_once_with("sbd -d /dev/sda1 dump")

    @mock.patch('crmsh.sh.ClusterShell.get_stdout_or_raise_error')
    def test_get_sbd_msgwait(self, mock_run):
        mock_run.return_value = """
        Timeout (loop)     : 1
        Timeout (msgwait)  : 10
        ==Header on disk /dev/sda1 is dumped
        """
        res = sbd.SBDTimeout.get_sbd_msgwait("/dev/sda1")
        assert res == 10
        mock_run.assert_called_once_with("sbd -d /dev/sda1 dump")

    @mock.patch('crmsh.sbd.SBDManager.get_sbd_value_from_config')
    def test_get_sbd_watchdog_timeout_exception(self, mock_get):
        mock_get.return_value = None
        with self.assertRaises(ValueError) as err:
            sbd.SBDTimeout.get_sbd_watchdog_timeout()
        self.assertEqual("Cannot get the value of SBD_WATCHDOG_TIMEOUT", str(err.exception))
        mock_get.assert_called_once_with("SBD_WATCHDOG_TIMEOUT")

    @mock.patch('crmsh.sbd.SBDManager.get_sbd_value_from_config')
    def test_get_sbd_watchdog_timeout(self, mock_get):
        mock_get.return_value = 5
        res = sbd.SBDTimeout.get_sbd_watchdog_timeout()
        assert res == 5
        mock_get.assert_called_once_with("SBD_WATCHDOG_TIMEOUT")

    @mock.patch('crmsh.service_manager.ServiceManager.service_is_active')
    def test_get_stonith_watchdog_timeout_return(self, mock_active):
        mock_active.return_value = False
        res = sbd.SBDTimeout.get_stonith_watchdog_timeout()
        assert res == sbd.SBDTimeout.STONITH_WATCHDOG_TIMEOUT_DEFAULT
        mock_active.assert_called_once_with("pacemaker.service")

    @mock.patch('crmsh.utils.get_property')
    @mock.patch('crmsh.service_manager.ServiceManager.service_is_active')
    def test_get_stonith_watchdog_timeout(self, mock_active, mock_get_property):
        mock_active.return_value = True
        mock_get_property.return_value = "60s"
        res = sbd.SBDTimeout.get_stonith_watchdog_timeout()
        assert res == 60
        mock_active.assert_called_once_with("pacemaker.service")

    @mock.patch('logging.Logger.debug')
    @mock.patch('crmsh.sbd.SBDManager.get_sbd_value_from_config')
    @mock.patch('crmsh.utils.detect_virt')
    @mock.patch('crmsh.sbd.SBDTimeout.get_sbd_delay_start_expected')
    @mock.patch('crmsh.utils.get_pcmk_delay_max')
    @mock.patch('crmsh.sbd.SBDTimeout.get_sbd_msgwait')
    @mock.patch('crmsh.sbd.SBDManager.get_sbd_device_from_config')
    @mock.patch('crmsh.utils.is_2node_cluster_without_qdevice')
    def test_load_configurations(self, mock_2node, mock_get_sbd_dev, mock_get_msgwait, mock_pcmk_delay, mock_delay_expected, mock_detect, mock_get_sbd_value, mock_debug):
        mock_2node.return_value = True
        mock_debug.return_value = False
        mock_get_sbd_value.return_value = "no"
        mock_get_sbd_dev.return_value = ["/dev/sda1"]
        mock_get_msgwait.return_value = 30
        mock_pcmk_delay.return_value = 30

        self.sbd_timeout_inst._load_configurations()

        mock_2node.assert_called_once_with()
        mock_get_sbd_dev.assert_called_once_with()
        mock_get_msgwait.assert_called_once_with("/dev/sda1")
        mock_pcmk_delay.assert_called_once_with(True)

    @mock.patch('logging.Logger.debug')
    @mock.patch('crmsh.sbd.SBDManager.get_sbd_value_from_config')
    @mock.patch('crmsh.utils.detect_virt')
    @mock.patch('crmsh.sbd.SBDTimeout.get_sbd_delay_start_expected')
    @mock.patch('crmsh.sbd.SBDTimeout.get_stonith_watchdog_timeout')
    @mock.patch('crmsh.sbd.SBDTimeout.get_sbd_watchdog_timeout')
    @mock.patch('crmsh.sbd.SBDManager.get_sbd_device_from_config')
    @mock.patch('crmsh.utils.is_2node_cluster_without_qdevice')
    def test_load_configurations_diskless(self, mock_2node, mock_get_sbd_dev, mock_get_watchdog_timeout, mock_get_stonith_watchdog_timeout, mock_delay_expected, mock_detect, mock_get_sbd_value, mock_debug):
        mock_2node.return_value = True
        mock_debug.return_value = False
        mock_get_sbd_value.return_value = "no"
        mock_get_sbd_dev.return_value = []
        mock_get_watchdog_timeout.return_value = 30
        mock_get_stonith_watchdog_timeout.return_value = 30

        self.sbd_timeout_inst._load_configurations()

        mock_2node.assert_called_once_with()
        mock_get_sbd_dev.assert_called_once_with()
        mock_get_watchdog_timeout.assert_called_once_with()
        mock_get_stonith_watchdog_timeout.assert_called_once_with()

    @mock.patch('crmsh.corosync.token_and_consensus_timeout')
    @mock.patch('logging.Logger.debug')
    def test_get_stonith_timeout_expected(self, mock_debug, mock_general):
        self.sbd_timeout_inst.disk_based = True
        self.sbd_timeout_inst.pcmk_delay_max = 30
        self.sbd_timeout_inst.msgwait = 30
        mock_general.return_value = 11
        res = self.sbd_timeout_inst.get_stonith_timeout_expected()
        assert res == 83

    @mock.patch('crmsh.corosync.token_and_consensus_timeout')
    @mock.patch('logging.Logger.debug')
    def test_get_stonith_timeout_expected_diskless(self, mock_debug, mock_general):
        self.sbd_timeout_inst.disk_based = False
        self.sbd_timeout_inst.stonith_watchdog_timeout = -1
        self.sbd_timeout_inst.sbd_watchdog_timeout = 15
        mock_general.return_value = 11
        res = self.sbd_timeout_inst.get_stonith_timeout_expected()
        assert res == 71

    @mock.patch('crmsh.corosync.token_and_consensus_timeout')
    def test_get_sbd_delay_start_expected(self, mock_corosync):
        mock_corosync.return_value = 30
        self.sbd_timeout_inst.disk_based = True
        self.sbd_timeout_inst.pcmk_delay_max = 30
        self.sbd_timeout_inst.msgwait = 30
        res = self.sbd_timeout_inst.get_sbd_delay_start_expected()
        assert res == 90

    @mock.patch('crmsh.corosync.token_and_consensus_timeout')
    def test_get_sbd_delay_start_expected_diskless(self, mock_corosync):
        mock_corosync.return_value = 30
        self.sbd_timeout_inst.disk_based = False
        self.sbd_timeout_inst.sbd_watchdog_timeout = 30
        res = self.sbd_timeout_inst.get_sbd_delay_start_expected()
        assert res == 90

    @mock.patch('crmsh.sbd.SBDManager.get_sbd_value_from_config')
    def test_is_sbd_delay_start(self, mock_get_sbd_value):
        mock_get_sbd_value.return_value = "100"
        assert sbd.SBDTimeout.is_sbd_delay_start() is True
        mock_get_sbd_value.assert_called_once_with("SBD_DELAY_START")

    @mock.patch('crmsh.sbd.SBDManager.update_configuration')
    def test_adjust_sbd_delay_start_return(self, mock_update):
        self.sbd_timeout_inst.sbd_delay_start_value_expected = 100
        self.sbd_timeout_inst.sbd_delay_start_value_from_config = "100"
        self.sbd_timeout_inst.adjust_sbd_delay_start()
        mock_update.assert_not_called()

    @mock.patch('crmsh.sbd.SBDManager.update_configuration')
    def test_adjust_sbd_delay_start(self, mock_update):
        self.sbd_timeout_inst.sbd_delay_start_value_expected = 100
        self.sbd_timeout_inst.sbd_delay_start_value_from_config = "no"
        self.sbd_timeout_inst.adjust_sbd_delay_start()
        mock_update.assert_called_once_with({"SBD_DELAY_START": "100"})

    @mock.patch('crmsh.sh.ClusterShell.get_stdout_or_raise_error')
    @mock.patch('crmsh.sbd.SBDManager.get_sbd_value_from_config')
    def test_adjust_systemd_start_timeout_no_delay_start_no(self, mock_get_sbd_value, mock_run):
        mock_get_sbd_value.return_value = "no"
        self.sbd_timeout_inst.adjust_systemd_start_timeout()
        mock_run.assert_not_called()

    @mock.patch('crmsh.utils.mkdirp')
    @mock.patch('crmsh.utils.get_systemd_timeout_start_in_sec')
    @mock.patch('crmsh.sh.ClusterShell.get_stdout_or_raise_error')
    @mock.patch('crmsh.sbd.SBDManager.get_sbd_value_from_config')
    def test_adjust_systemd_start_timeout_no_delay_start_return(self, mock_get_sbd_value, mock_run, mock_get_systemd_sec, mock_mkdirp):
        mock_get_sbd_value.return_value = "10"
        mock_run.return_value = "1min 30s"
        mock_get_systemd_sec.return_value = 90
        self.sbd_timeout_inst.adjust_systemd_start_timeout()
        mock_run.assert_called_once_with("systemctl show -p TimeoutStartUSec sbd --value")
        mock_get_systemd_sec.assert_called_once_with("1min 30s")
        mock_mkdirp.assert_not_called()

    @mock.patch('crmsh.utils.cluster_run_cmd')
    @mock.patch('crmsh.bootstrap.sync_file')
    @mock.patch('crmsh.utils.str2file')
    @mock.patch('crmsh.utils.mkdirp')
    @mock.patch('crmsh.utils.get_systemd_timeout_start_in_sec')
    @mock.patch('crmsh.sh.ClusterShell.get_stdout_or_raise_error')
    @mock.patch('crmsh.sbd.SBDManager.get_sbd_value_from_config')
    def test_adjust_systemd_start_timeout_no_delay_start(self, mock_get_sbd_value, mock_run, mock_get_systemd_sec, mock_mkdirp, mock_str2file, mock_csync2, mock_cluster_run):
        mock_get_sbd_value.return_value = "100"
        mock_run.return_value = "1min 30s"
        mock_get_systemd_sec.return_value = 90
        self.sbd_timeout_inst.adjust_systemd_start_timeout()
        mock_run.assert_called_once_with("systemctl show -p TimeoutStartUSec sbd --value")
        mock_get_systemd_sec.assert_called_once_with("1min 30s")
        mock_mkdirp.assert_called_once_with(bootstrap.SBD_SYSTEMD_DELAY_START_DIR)
        mock_str2file.assert_called_once_with('[Service]\nTimeoutSec=120', '/etc/systemd/system/sbd.service.d/sbd_delay_start.conf')
        mock_csync2.assert_called_once_with(bootstrap.SBD_SYSTEMD_DELAY_START_DIR)
        mock_cluster_run.assert_called_once_with("systemctl daemon-reload")

    @mock.patch('crmsh.sbd.SBDTimeout.get_sbd_watchdog_timeout')
    @mock.patch('crmsh.sbd.SBDManager.get_sbd_value_from_config')
    def test_get_sbd_delay_start_sec_from_sysconfig_yes(self, mock_get_sbd_value, mock_get_sbd_timeout):
        mock_get_sbd_value.return_value = "yes"
        mock_get_sbd_timeout.return_value = 30
        assert sbd.SBDTimeout.get_sbd_delay_start_sec_from_sysconfig() == 60
        mock_get_sbd_value.assert_called_once_with("SBD_DELAY_START")

    @mock.patch('crmsh.sbd.SBDManager.get_sbd_value_from_config')
    def test_get_sbd_delay_start_sec_from_sysconfig(self, mock_get_sbd_value):
        mock_get_sbd_value.return_value = "30"
        assert sbd.SBDTimeout.get_sbd_delay_start_sec_from_sysconfig() == 30
        mock_get_sbd_value.assert_called_once_with("SBD_DELAY_START")


class TestSBDManager(unittest.TestCase):
    """
    Unitary tests for crmsh.sbd.SBDManager
    """

    @classmethod
    def setUpClass(cls):
        """
        Global setUp.
        """

    def setUp(self):
        """
        Test setUp.
        """
        self.sbd_inst = sbd.SBDManager(mock.Mock(sbd_devices=["/dev/sdb1", "/dev/sdc1"], diskless_sbd=False))
        self.sbd_inst_devices_gt_3 = sbd.SBDManager(mock.Mock(sbd_devices=["/dev/sdb1", "/dev/sdc1", "/dev/sdd1", "/dev/sde1"]))
        self.sbd_inst_interactive = sbd.SBDManager(mock.Mock(sbd_devices=[], diskless_sbd=False))
        self.sbd_inst_diskless = sbd.SBDManager(mock.Mock(sbd_devices=[], diskless_sbd=True))

    def tearDown(self):
        """
        Test tearDown.
        """

    @classmethod
    def tearDownClass(cls):
        """
        Global tearDown.
        """

    @mock.patch('logging.Logger.warning')
    def test_get_sbd_device_interactive_yes_to_all(self, mock_warn):
        self.sbd_inst._context = mock.Mock(yes_to_all=True)
        self.sbd_inst._get_sbd_device_interactive()
        mock_warn.assert_called_once_with(sbd.SBDManager.SBD_WARNING)

    @mock.patch('crmsh.bootstrap.confirm')
    @mock.patch('logging.Logger.info')
    @mock.patch('logging.Logger.warning')
    def test_get_sbd_device_interactive_not_confirm(self, mock_warn, mock_status, mock_confirm):
        self.sbd_inst._context.yes_to_all = False
        mock_confirm.return_value = False
        self.sbd_inst._get_sbd_device_interactive()
        mock_status.assert_called_once_with(sbd.SBDManager.SBD_STATUS_DESCRIPTION)
        mock_warn.assert_called_once_with("Not configuring SBD - STONITH will be disabled.")

    @mock.patch('crmsh.sbd.SBDManager._no_overwrite_check')
    @mock.patch('crmsh.sbd.SBDManager._get_sbd_device_from_config')
    @mock.patch('crmsh.bootstrap.confirm')
    @mock.patch('logging.Logger.info')
    def test_get_sbd_device_interactive_already_configured(self, mock_status, mock_confirm, mock_from_config, mock_no_overwrite):
        self.sbd_inst._context = mock.Mock(yes_to_all=False)
        mock_confirm.return_value = True
        mock_from_config.return_value = ["/dev/sda1"]
        mock_no_overwrite.return_value = True

        res = self.sbd_inst._get_sbd_device_interactive()
        self.assertEqual(res, ["/dev/sda1"])

        mock_status.assert_called_once_with(sbd.SBDManager.SBD_STATUS_DESCRIPTION)
        mock_confirm.assert_has_calls([
            mock.call("Do you wish to use SBD?"),
            ])
        mock_status.assert_called_once_with(sbd.SBDManager.SBD_STATUS_DESCRIPTION)
        mock_from_config.assert_called_once_with()

    @mock.patch('crmsh.bootstrap.prompt_for_string')
    @mock.patch('crmsh.sbd.SBDManager._no_overwrite_check')
    @mock.patch('crmsh.sbd.SBDManager._get_sbd_device_from_config')
    @mock.patch('crmsh.bootstrap.confirm')
    @mock.patch('logging.Logger.info')
    def test_get_sbd_device_interactive_diskless(self, mock_status, mock_confirm, mock_from_config, mock_no_overwrite, mock_prompt):
        self.sbd_inst._context = mock.Mock(yes_to_all=False)
        mock_confirm.return_value = True
        mock_no_overwrite.return_value = False
        mock_from_config.return_value = []
        mock_prompt.return_value = "none"

        self.sbd_inst._get_sbd_device_interactive()

        mock_status.assert_called_once_with(sbd.SBDManager.SBD_STATUS_DESCRIPTION)
        mock_from_config.assert_called_once_with()
        mock_prompt.assert_called_once_with('Path to storage device (e.g. /dev/disk/by-id/...), or "none" for diskless sbd, use ";" as separator for multi path', 'none|\\/.*')

    @mock.patch('crmsh.bootstrap.prompt_for_string')
    @mock.patch('crmsh.sbd.SBDManager._no_overwrite_check')
    @mock.patch('crmsh.sbd.SBDManager._get_sbd_device_from_config')
    @mock.patch('crmsh.bootstrap.confirm')
    @mock.patch('logging.Logger.info')
    def test_get_sbd_device_interactive_null_and_diskless(self, mock_status, mock_confirm, mock_from_config, mock_no_overwrite, mock_prompt):
        self.sbd_inst._context = mock.Mock(yes_to_all=False)
        mock_confirm.return_value = True
        mock_no_overwrite.return_value = False
        mock_from_config.return_value = []
        mock_prompt.return_value = "none"

        self.sbd_inst._get_sbd_device_interactive()

        mock_status.assert_called_once_with(sbd.SBDManager.SBD_STATUS_DESCRIPTION)
        mock_confirm.assert_called_once_with("Do you wish to use SBD?")
        mock_from_config.assert_called_once_with()
        mock_prompt.assert_has_calls([
            mock.call('Path to storage device (e.g. /dev/disk/by-id/...), or "none" for diskless sbd, use ";" as separator for multi path', 'none|\\/.*')
            ])

    @mock.patch('crmsh.utils.re_split_string')
    @mock.patch('logging.Logger.warning')
    @mock.patch('logging.Logger.error')
    @mock.patch('crmsh.sbd.SBDManager._verify_sbd_device')
    @mock.patch('crmsh.bootstrap.prompt_for_string')
    @mock.patch('crmsh.sbd.SBDManager._no_overwrite_check')
    @mock.patch('crmsh.sbd.SBDManager._get_sbd_device_from_config')
    @mock.patch('crmsh.bootstrap.confirm')
    @mock.patch('logging.Logger.info')
    def test_get_sbd_device_interactive(self, mock_status, mock_confirm, mock_from_config, mock_no_overwrite, mock_prompt, mock_verify, mock_error_msg, mock_warn, mock_split):
        self.sbd_inst._context = mock.Mock(yes_to_all=False)
        mock_confirm.side_effect = [True, False, True]
        mock_from_config.return_value = []
        mock_no_overwrite.return_value = False
        mock_prompt.side_effect = ["/dev/test1", "/dev/sda1", "/dev/sdb1"]
        mock_split.side_effect = [["/dev/test1"], ["/dev/sda1"], ["/dev/sdb1"]]
        mock_verify.side_effect = [ValueError("/dev/test1 error"), None, None]

        res = self.sbd_inst._get_sbd_device_interactive()
        self.assertEqual(res, ["/dev/sdb1"])

        mock_status.assert_called_once_with(sbd.SBDManager.SBD_STATUS_DESCRIPTION)
        mock_confirm.assert_has_calls([
            mock.call("Do you wish to use SBD?"),
            mock.call("Are you sure you wish to use this device?")
            ])
        mock_from_config.assert_called_once_with()
        mock_error_msg.assert_called_once_with("/dev/test1 error")
        mock_warn.assert_has_calls([
            mock.call("All data on /dev/sda1 will be destroyed!"),
            mock.call("All data on /dev/sdb1 will be destroyed!")
            ])
        mock_prompt.assert_has_calls([
            mock.call('Path to storage device (e.g. /dev/disk/by-id/...), or "none" for diskless sbd, use ";" as separator for multi path', 'none|\\/.*') for x in range(3)
            ])
        mock_split.assert_has_calls([
            mock.call(sbd.SBDManager.PARSE_RE, "/dev/test1"),
            mock.call(sbd.SBDManager.PARSE_RE, "/dev/sda1"),
            mock.call(sbd.SBDManager.PARSE_RE, "/dev/sdb1"),
            ])

    def test_verify_sbd_device_gt_3(self):
        assert self.sbd_inst_devices_gt_3.sbd_devices_input == ["/dev/sdb1", "/dev/sdc1", "/dev/sdd1", "/dev/sde1"]
        dev_list = self.sbd_inst_devices_gt_3.sbd_devices_input
        with self.assertRaises(ValueError) as err:
            self.sbd_inst_devices_gt_3._verify_sbd_device(dev_list)
        self.assertEqual("Maximum number of SBD device is 3", str(err.exception))

    @mock.patch('crmsh.sbd.SBDManager._compare_device_uuid')
    @mock.patch('crmsh.utils.is_block_device')
    def test_verify_sbd_device_not_block(self, mock_block_device, mock_compare):
        assert self.sbd_inst.sbd_devices_input == ["/dev/sdb1", "/dev/sdc1"]
        dev_list = self.sbd_inst.sbd_devices_input
        mock_block_device.side_effect = [True, False]

        with self.assertRaises(ValueError) as err:
            self.sbd_inst._verify_sbd_device(dev_list)
        self.assertEqual("/dev/sdc1 doesn't look like a block device", str(err.exception))

        mock_block_device.assert_has_calls([mock.call("/dev/sdb1"), mock.call("/dev/sdc1")])
        mock_compare.assert_called_once_with("/dev/sdb1", [])

    @mock.patch('crmsh.sbd.SBDManager._verify_sbd_device')
    def test_get_sbd_device_from_option(self, mock_verify):
        self.sbd_inst._get_sbd_device()
        mock_verify.assert_called_once_with(['/dev/sdb1', '/dev/sdc1'])

    @mock.patch('crmsh.sbd.SBDManager._get_sbd_device_interactive')
    def test_get_sbd_device_from_interactive(self, mock_interactive):
        mock_interactive.return_value = ["/dev/sdb1", "/dev/sdc1"]
        self.sbd_inst_interactive._get_sbd_device()
        mock_interactive.assert_called_once_with()

    def test_get_sbd_device_diskless(self):
        self.sbd_inst_diskless._get_sbd_device()

    @mock.patch('crmsh.sbd.SBDTimeout')
    @mock.patch('logging.Logger.info')
    def test_initialize_sbd_return(self, mock_info, mock_sbd_timeout):
        mock_inst = mock.Mock()
        mock_sbd_timeout.return_value = mock_inst
        self.sbd_inst_diskless._context = mock.Mock(profiles_dict={})
        self.sbd_inst_diskless._initialize_sbd()
        mock_info.assert_called_once_with("Configuring diskless SBD")
        mock_inst.initialize_timeout.assert_called_once_with()

    @mock.patch('crmsh.utils.fatal')
    @mock.patch('crmsh.bootstrap.invoke')
    @mock.patch('crmsh.sbd.SBDTimeout')
    @mock.patch('logging.Logger.info')
    def test_initialize_sbd(self, mock_info, mock_sbd_timeout, mock_invoke, mock_error):
        mock_inst = mock.Mock(sbd_msgwait=10, sbd_watchdog_timeout=5)
        mock_sbd_timeout.return_value = mock_inst
        mock_inst.set_sbd_watchdog_timeout = mock.Mock()
        mock_inst.set_sbd_msgwait = mock.Mock()
        self.sbd_inst._sbd_devices = ["/dev/sdb1", "/dev/sdc1"]
        mock_invoke.side_effect = [(True, None, None), (False, None, "error")]
        mock_error.side_effect = ValueError

        with self.assertRaises(ValueError):
            self.sbd_inst._initialize_sbd()

        mock_invoke.assert_has_calls([
            mock.call("sbd -4 10 -1 5 -d /dev/sdb1 create"),
            mock.call("sbd -4 10 -1 5 -d /dev/sdc1 create")
            ])
        mock_error.assert_called_once_with("Failed to initialize SBD device /dev/sdc1: error")

    @mock.patch('crmsh.bootstrap.sync_file')
    @mock.patch('crmsh.utils.sysconfig_set')
    @mock.patch('shutil.copyfile')
    def test_update_configuration(self, mock_copy, mock_sysconfig, mock_update):
        self.sbd_inst._sbd_devices = ["/dev/sdb1", "/dev/sdc1"]
        self.sbd_inst._watchdog_inst = mock.Mock(watchdog_device_name="/dev/watchdog")
        self.sbd_inst.timeout_inst = mock.Mock(sbd_watchdog_timeout=15)

        self.sbd_inst._update_sbd_configuration()

        mock_copy.assert_called_once_with("/usr/share/fillup-templates/sysconfig.sbd", "/etc/sysconfig/sbd")
        mock_sysconfig.assert_called_once_with("/etc/sysconfig/sbd", SBD_WATCHDOG_DEV='/dev/watchdog', SBD_DEVICE='/dev/sdb1;/dev/sdc1', SBD_WATCHDOG_TIMEOUT="15")
        mock_update.assert_called_once_with("/etc/sysconfig/sbd")

    @mock.patch('crmsh.bootstrap.utils.parse_sysconfig')
    def test_get_sbd_device_from_config_none(self, mock_parse):
        mock_parse_inst = mock.Mock()
        mock_parse.return_value = mock_parse_inst
        mock_parse_inst.get.return_value = None

        res = self.sbd_inst._get_sbd_device_from_config()
        assert res == []

        mock_parse.assert_called_once_with("/etc/sysconfig/sbd")
        mock_parse_inst.get.assert_called_once_with("SBD_DEVICE")

    @mock.patch('crmsh.utils.re_split_string')
    @mock.patch('crmsh.bootstrap.utils.parse_sysconfig')
    def test_get_sbd_device_from_config(self, mock_parse, mock_split):
        mock_parse_inst = mock.Mock()
        mock_parse.return_value = mock_parse_inst
        mock_parse_inst.get.return_value = "/dev/sdb1;/dev/sdc1"
        mock_split.return_value = ["/dev/sdb1", "/dev/sdc1"]

        res = self.sbd_inst._get_sbd_device_from_config()
        assert res == ["/dev/sdb1", "/dev/sdc1"]

        mock_parse.assert_called_once_with("/etc/sysconfig/sbd")
        mock_parse_inst.get.assert_called_once_with("SBD_DEVICE")
        mock_split.assert_called_once_with(sbd.SBDManager.PARSE_RE, "/dev/sdb1;/dev/sdc1")

    @mock.patch('logging.Logger.warning')
    @mock.patch('crmsh.utils.get_quorum_votes_dict')
    def test_warn_diskless_sbd_diskless(self, mock_vote, mock_warn):
        self.sbd_inst_diskless._context = mock.Mock(cluster_is_running=False)
        self.sbd_inst_diskless._warn_diskless_sbd()
        mock_vote.assert_not_called()
        mock_warn.assert_called_once_with(sbd.SBDManager.DISKLESS_SBD_WARNING)

    @mock.patch('logging.Logger.warning')
    @mock.patch('crmsh.utils.get_quorum_votes_dict')
    def test_warn_diskless_sbd_peer(self, mock_vote, mock_warn):
        mock_vote.return_value = {'Expected': '1'}
        self.sbd_inst_diskless._warn_diskless_sbd("node2")
        mock_vote.assert_called_once_with("node2")
        mock_warn.assert_called_once_with(sbd.SBDManager.DISKLESS_SBD_WARNING)

    @mock.patch('crmsh.utils.package_is_installed')
    def test_sbd_init_not_installed(self, mock_package):
        mock_package.return_value = False
        self.sbd_inst.sbd_init()
        mock_package.assert_called_once_with("sbd")

    @mock.patch('crmsh.bootstrap.invoke')
    @mock.patch('crmsh.sbd.SBDManager._update_sbd_configuration')
    @mock.patch('crmsh.sbd.SBDManager._initialize_sbd')
    @mock.patch('crmsh.sbd.SBDManager._get_sbd_device')
    @mock.patch('crmsh.watchdog.Watchdog')
    @mock.patch('crmsh.utils.package_is_installed')
    def test_sbd_init_return(self, mock_package, mock_watchdog, mock_get_device, mock_initialize, mock_update, mock_invoke):
        mock_package.return_value = True
        self.sbd_inst._sbd_devices = None
        self.sbd_inst.diskless_sbd = False
        self.sbd_inst._context = mock.Mock(watchdog=None)
        mock_watchdog_inst = mock.Mock()
        mock_watchdog.return_value = mock_watchdog_inst
        mock_watchdog_inst.init_watchdog = mock.Mock()

        self.sbd_inst.sbd_init()

        mock_package.assert_called_once_with("sbd")
        mock_get_device.assert_called_once_with()
        mock_initialize.assert_not_called()
        mock_update.assert_not_called()
        mock_watchdog.assert_called_once_with(_input=None)
        mock_watchdog_inst.init_watchdog.assert_called_once_with()
        mock_invoke.assert_called_once_with("systemctl disable sbd.service")
 
    @mock.patch('crmsh.sbd.SBDManager._enable_sbd_service')
    @mock.patch('crmsh.sbd.SBDManager._warn_diskless_sbd')
    @mock.patch('crmsh.sbd.SBDManager._update_sbd_configuration')
    @mock.patch('crmsh.sbd.SBDManager._initialize_sbd')
    @mock.patch('crmsh.sbd.SBDManager._get_sbd_device')
    @mock.patch('crmsh.watchdog.Watchdog')
    @mock.patch('crmsh.utils.package_is_installed')
    def test_sbd_init(self, mock_package, mock_watchdog, mock_get_device, mock_initialize, mock_update, mock_warn, mock_enable_sbd):
        mock_package.return_value = True
        self.sbd_inst_diskless._context = mock.Mock(watchdog=None)
        mock_watchdog_inst = mock.Mock()
        mock_watchdog.return_value = mock_watchdog_inst
        mock_watchdog_inst.init_watchdog = mock.Mock()
        self.sbd_inst_diskless.sbd_init()

        mock_package.assert_called_once_with("sbd")
        mock_get_device.assert_called_once_with()
        mock_initialize.assert_called_once_with()
        mock_update.assert_called_once_with()
        mock_watchdog.assert_called_once_with(_input=None)
        mock_watchdog_inst.init_watchdog.assert_called_once_with()
        mock_warn.assert_called_once_with()
        mock_enable_sbd.assert_called_once_with()

    @mock.patch('crmsh.sbd.SBDManager.configure_sbd_resource_and_properties')
    @mock.patch('crmsh.bootstrap.wait_for_cluster')
    @mock.patch('crmsh.utils.cluster_run_cmd')
    @mock.patch('logging.Logger.info')
    @mock.patch('crmsh.xmlutil.CrmMonXmlParser')
    def test_restart_cluster_on_needed_no_ra_running(self, mock_parser, mock_status, mock_cluster_run, mock_wait, mock_config_sbd_ra):
        mock_parser().is_any_resource_running.return_value = False
        self.sbd_inst._restart_cluster_and_configure_sbd_ra()
        mock_status.assert_called_once_with("Restarting cluster service")
        mock_cluster_run.assert_called_once_with("crm cluster restart")
        mock_wait.assert_called_once_with()
        mock_config_sbd_ra.assert_called_once_with()

    @mock.patch('crmsh.sbd.SBDTimeout.get_stonith_timeout')
    @mock.patch('logging.Logger.warning')
    @mock.patch('crmsh.xmlutil.CrmMonXmlParser')
    def test_restart_cluster_on_needed_diskless(self, mock_parser, mock_warn, mock_get_timeout):
        mock_parser().is_any_resource_running.return_value = True
        mock_get_timeout.return_value = 60
        self.sbd_inst_diskless.timeout_inst = mock.Mock(stonith_watchdog_timeout=-1)
        self.sbd_inst_diskless._restart_cluster_and_configure_sbd_ra()
        mock_warn.assert_has_calls([
            mock.call("To start sbd.service, need to restart cluster service manually on each node"),
            mock.call("Then run \"crm configure property stonith-enabled=true stonith-watchdog-timeout=-1 stonith-timeout=60\" on any node")
            ])

    @mock.patch('crmsh.sbd.SBDManager.configure_sbd_resource_and_properties')
    @mock.patch('logging.Logger.warning')
    @mock.patch('crmsh.xmlutil.CrmMonXmlParser')
    def test_restart_cluster_on_needed(self, mock_parser, mock_warn, mock_config_sbd_ra):
        mock_parser().is_any_resource_running.return_value = True
        self.sbd_inst._restart_cluster_and_configure_sbd_ra()
        mock_warn.assert_has_calls([
            mock.call("To start sbd.service, need to restart cluster service manually on each node"),
            ])

    @mock.patch('crmsh.bootstrap.invoke')
    def test_enable_sbd_service_init(self, mock_invoke):
        self.sbd_inst._context = mock.Mock(cluster_is_running=False)
        self.sbd_inst._enable_sbd_service()
        mock_invoke.assert_called_once_with("systemctl enable sbd.service")

    @mock.patch('crmsh.sbd.SBDManager._restart_cluster_and_configure_sbd_ra')
    @mock.patch('crmsh.utils.cluster_run_cmd')
    def test_enable_sbd_service_restart(self, mock_cluster_run, mock_restart):
        self.sbd_inst._context = mock.Mock(cluster_is_running=True)
        self.sbd_inst._enable_sbd_service()
        mock_cluster_run.assert_has_calls([
            mock.call("systemctl enable sbd.service"),
            ])
        mock_restart.assert_called_once_with()

    @mock.patch('crmsh.utils.package_is_installed')
    def test_configure_sbd_resource_and_properties_not_installed(self, mock_package):
        mock_package.return_value = False
        self.sbd_inst.configure_sbd_resource_and_properties()
        mock_package.assert_called_once_with("sbd")

    @mock.patch('crmsh.service_manager.ServiceManager.service_is_active')
    @mock.patch('crmsh.sbd.SBDTimeout.adjust_sbd_timeout_related_cluster_configuration')
    @mock.patch('crmsh.utils.set_property')
<<<<<<< HEAD
    @mock.patch('crmsh.utils.get_stdout_or_raise_error')
    @mock.patch('crmsh.xmlutil.CrmMonXmlParser')
    @mock.patch('crmsh.utils.service_is_enabled')
    @mock.patch('crmsh.utils.package_is_installed')
    def test_configure_sbd_resource_and_properties(self, mock_package, mock_enabled, mock_parser, mock_run, mock_set_property, sbd_adjust):
        mock_package.return_value = True
        mock_enabled.return_value = True
        mock_parser().is_resource_configured.return_value = False
=======
    @mock.patch('crmsh.sh.ClusterShell.get_stdout_or_raise_error')
    @mock.patch('crmsh.xmlutil.CrmMonXmlParser')
    @mock.patch('crmsh.service_manager.ServiceManager.service_is_enabled')
    @mock.patch('crmsh.utils.package_is_installed')
    def test_configure_sbd_resource_and_properties(
            self,
            mock_package, mock_enabled, mock_parser, mock_run, mock_set_property, sbd_adjust, mock_is_active,
    ):
        mock_package.return_value = True
        mock_enabled.return_value = True
        mock_parser().is_resource_configured.return_value = False
        mock_is_active.return_value = False
>>>>>>> b2728f3b
        self.sbd_inst._context = mock.Mock(cluster_is_running=True)
        self.sbd_inst._get_sbd_device_from_config = mock.Mock()
        self.sbd_inst._get_sbd_device_from_config.return_value = ["/dev/sda1"]

        self.sbd_inst.configure_sbd_resource_and_properties()

        mock_package.assert_called_once_with("sbd")
        mock_enabled.assert_called_once_with("sbd.service")
<<<<<<< HEAD
        mock_parser().is_resource_configured.assert_called_once_with(sbd.SBDManager.SBD_RA)
=======
>>>>>>> b2728f3b
        mock_run.assert_called_once_with("crm configure primitive {} {}".format(sbd.SBDManager.SBD_RA_ID, sbd.SBDManager.SBD_RA))
        mock_set_property.assert_called_once_with("stonith-enabled", "true")

    @mock.patch('crmsh.utils.package_is_installed')
    def test_join_sbd_config_not_installed(self, mock_package):
        mock_package.return_value = False
        self.sbd_inst.join_sbd("alice", "node1")
        mock_package.assert_called_once_with("sbd")

    @mock.patch('crmsh.bootstrap.invoke')
    @mock.patch('os.path.exists')
    @mock.patch('crmsh.utils.package_is_installed')
    def test_join_sbd_config_not_exist(self, mock_package, mock_exists, mock_invoke):
        mock_package.return_value = True
        mock_exists.return_value = False
        self.sbd_inst.join_sbd("alice", "node1")
        mock_package.assert_called_once_with("sbd")
        mock_exists.assert_called_once_with("/etc/sysconfig/sbd")
        mock_invoke.assert_called_once_with("systemctl disable sbd.service")

    @mock.patch('crmsh.bootstrap.invoke')
    @mock.patch('crmsh.service_manager.ServiceManager.service_is_enabled')
    @mock.patch('os.path.exists')
    @mock.patch('crmsh.utils.package_is_installed')
    def test_join_sbd_config_disabled(self, mock_package, mock_exists, mock_enabled, mock_invoke):
        mock_package.return_value = True
        mock_exists.return_value = True
        mock_enabled.return_value = False

        self.sbd_inst.join_sbd("alice", "node1")

        mock_package.assert_called_once_with("sbd")
        mock_exists.assert_called_once_with("/etc/sysconfig/sbd")
        mock_invoke.assert_called_once_with("systemctl disable sbd.service")
        mock_enabled.assert_called_once_with("sbd.service", "node1")

    @mock.patch('logging.Logger.info')
    @mock.patch('crmsh.sbd.SBDManager._verify_sbd_device')
    @mock.patch('crmsh.sbd.SBDManager._get_sbd_device_from_config')
    @mock.patch('crmsh.watchdog.Watchdog')
    @mock.patch('crmsh.bootstrap.invoke')
    @mock.patch('crmsh.service_manager.ServiceManager.service_is_enabled')
    @mock.patch('os.path.exists')
    @mock.patch('crmsh.utils.package_is_installed')
    def test_join_sbd(self, mock_package, mock_exists, mock_enabled, mock_invoke, mock_watchdog, mock_get_device, mock_verify, mock_status):
        mock_package.return_value = True
        mock_exists.return_value = True
        mock_enabled.return_value = True
        mock_get_device.return_value = ["/dev/sdb1"]
        mock_watchdog_inst = mock.Mock()
        mock_watchdog.return_value = mock_watchdog_inst
        mock_watchdog_inst.join_watchdog = mock.Mock()

        self.sbd_inst.join_sbd("alice", "node1")

        mock_package.assert_called_once_with("sbd")
        mock_exists.assert_called_once_with("/etc/sysconfig/sbd")
        mock_invoke.assert_called_once_with("systemctl enable sbd.service")
        mock_get_device.assert_called_once_with()
        mock_verify.assert_called_once_with(["/dev/sdb1"], ["node1"])
        mock_enabled.assert_called_once_with("sbd.service", "node1")
        mock_status.assert_called_once_with("Got SBD configuration")
        mock_watchdog.assert_called_once_with(remote_user="alice", peer_host="node1")
        mock_watchdog_inst.join_watchdog.assert_called_once_with()

    @mock.patch('crmsh.utils.sysconfig_set')
    @mock.patch('logging.Logger.info')
    @mock.patch('crmsh.sbd.SBDManager._warn_diskless_sbd')
    @mock.patch('crmsh.sbd.SBDManager._get_sbd_device_from_config')
    @mock.patch('crmsh.watchdog.Watchdog')
    @mock.patch('crmsh.bootstrap.invoke')
    @mock.patch('crmsh.service_manager.ServiceManager.service_is_enabled')
    @mock.patch('os.path.exists')
    @mock.patch('crmsh.utils.package_is_installed')
    def test_join_sbd_diskless(self, mock_package, mock_exists, mock_enabled, mock_invoke, mock_watchdog, mock_get_device, mock_warn, mock_status, mock_set):
        mock_package.return_value = True
        mock_exists.return_value = True
        mock_enabled.return_value = True
        mock_get_device.return_value = []
        mock_watchdog_inst = mock.Mock()
        mock_watchdog.return_value = mock_watchdog_inst
        mock_watchdog_inst.join_watchdog = mock.Mock()

        self.sbd_inst.join_sbd("alice", "node1")

        mock_package.assert_called_once_with("sbd")
        mock_exists.assert_called_once_with("/etc/sysconfig/sbd")
        mock_invoke.assert_called_once_with("systemctl enable sbd.service")
        mock_get_device.assert_called_once_with()
        mock_warn.assert_called_once_with("node1")
        mock_enabled.assert_called_once_with("sbd.service", "node1")
        mock_status.assert_called_once_with("Got diskless SBD configuration")
        mock_watchdog.assert_called_once_with(remote_user="alice", peer_host="node1")
        mock_watchdog_inst.join_watchdog.assert_called_once_with()

    @mock.patch('crmsh.sbd.SBDManager._get_sbd_device_from_config')
    def test_verify_sbd_device_classmethod_exception(self, mock_get_config):
        mock_get_config.return_value = []
        with self.assertRaises(ValueError) as err:
            sbd.SBDManager.verify_sbd_device()
        self.assertEqual("No sbd device configured", str(err.exception))
        mock_get_config.assert_called_once_with()

    @mock.patch('crmsh.sbd.SBDManager._verify_sbd_device')
    @mock.patch('crmsh.utils.list_cluster_nodes_except_me')
    @mock.patch('crmsh.sbd.SBDManager._get_sbd_device_from_config')
    def test_verify_sbd_device_classmethod(self, mock_get_config, mock_list_nodes, mock_verify):
        mock_get_config.return_value = ["/dev/sda1"]
        mock_list_nodes.return_value = ["node1"]
        sbd.SBDManager.verify_sbd_device()
        mock_get_config.assert_called_once_with()
        mock_verify.assert_called_once_with(["/dev/sda1"], ["node1"])

    @mock.patch('crmsh.sbd.SBDManager._get_device_uuid')
    def test_compare_device_uuid_return(self, mock_get_uuid):
        self.sbd_inst._compare_device_uuid("/dev/sdb1", None)
        mock_get_uuid.assert_not_called()

    @mock.patch('crmsh.sbd.SBDManager._get_device_uuid')
    def test_compare_device_uuid(self, mock_get_uuid):
        mock_get_uuid.side_effect = ["1234", "5678"]
        with self.assertRaises(ValueError) as err:
            self.sbd_inst._compare_device_uuid("/dev/sdb1", ["node1"])
        self.assertEqual("Device /dev/sdb1 doesn't have the same UUID with node1", str(err.exception))
        mock_get_uuid.assert_has_calls([mock.call("/dev/sdb1"), mock.call("/dev/sdb1", "node1")])

    @mock.patch('crmsh.sh.ClusterShell.get_stdout_or_raise_error')
    def test_get_device_uuid_not_match(self, mock_run):
        mock_run.return_value = "data"
        with self.assertRaises(ValueError) as err:
            self.sbd_inst._get_device_uuid("/dev/sdb1")
        self.assertEqual("Cannot find sbd device UUID for /dev/sdb1", str(err.exception))
        mock_run.assert_called_once_with("sbd -d /dev/sdb1 dump", None)

    @mock.patch('crmsh.sh.ClusterShell.get_stdout_or_raise_error')
    def test_get_device_uuid(self, mock_run):
        output = """
        ==Dumping header on disk /dev/sda1
        Header version     : 2.1
        UUID               : a2e9a92c-cc72-4ef9-ac55-ccc342f3546b
        Number of slots    : 255
        Sector size        : 512
        Timeout (watchdog) : 5
        Timeout (allocate) : 2
        Timeout (loop)     : 1
        Timeout (msgwait)  : 10
        ==Header on disk /dev/sda1 is dumped
        """
        mock_run.return_value = output
        res = self.sbd_inst._get_device_uuid("/dev/sda1", node="node1")
        self.assertEqual(res, "a2e9a92c-cc72-4ef9-ac55-ccc342f3546b")
        mock_run.assert_called_once_with("sbd -d /dev/sda1 dump", "node1")

    @mock.patch('crmsh.sbd.SBDManager._get_sbd_device_from_config')
    @mock.patch('crmsh.service_manager.ServiceManager.service_is_active')
    @mock.patch('crmsh.bootstrap.Context')
    def test_is_using_diskless_sbd_true(self, mock_context, mock_is_active, mock_get_sbd):
        context_inst = mock.Mock()
        mock_context.return_value = context_inst
        mock_get_sbd.return_value = []
        mock_is_active.return_value = True
        assert sbd.SBDManager.is_using_diskless_sbd() is True
        mock_context.assert_called_once_with()
        mock_get_sbd.assert_called_once_with()
        mock_is_active.assert_called_once_with("sbd.service")

    @mock.patch('crmsh.sbd.SBDManager._get_sbd_device_from_config')
    @mock.patch('crmsh.bootstrap.Context')
    def test_is_using_diskless_sbd_false(self, mock_context, mock_get_sbd):
        context_inst = mock.Mock()
        mock_context.return_value = context_inst
        mock_get_sbd.return_value = ["/dev/sda1"]
        assert sbd.SBDManager.is_using_diskless_sbd() is False
        mock_context.assert_called_once_with()
        mock_get_sbd.assert_called_once_with()

    @mock.patch('crmsh.sbd.SBDManager._get_sbd_device_from_config')
    @mock.patch('crmsh.bootstrap.Context')
    def test_get_sbd_device_from_config_classmethod(self, mock_context, mock_get_sbd):
        context_inst = mock.Mock()
        mock_context.return_value = context_inst
        mock_get_sbd.return_value = ["/dev/sda1"]
        assert sbd.SBDManager.get_sbd_device_from_config() == ["/dev/sda1"]
        mock_context.assert_called_once_with()
        mock_get_sbd.assert_called_once_with()

    @mock.patch('crmsh.bootstrap.sync_file')
    @mock.patch('crmsh.utils.sysconfig_set')
    def test_update_configuration_static(self, mock_config_set, mock_csync2):
        sbd_config_dict = {
                "SBD_PACEMAKER": "yes",
                "SBD_STARTMODE": "always",
                "SBD_DELAY_START": "no",
                }
        self.sbd_inst.update_configuration(sbd_config_dict)
        mock_config_set.assert_called_once_with(bootstrap.SYSCONFIG_SBD, **sbd_config_dict)
        mock_csync2.assert_called_once_with(bootstrap.SYSCONFIG_SBD)<|MERGE_RESOLUTION|>--- conflicted
+++ resolved
@@ -63,13 +63,8 @@
 
     @mock.patch('logging.Logger.warning')
     @mock.patch('crmsh.utils.get_qdevice_sync_timeout')
-<<<<<<< HEAD
-    @mock.patch('crmsh.utils.service_is_active')
+    @mock.patch('crmsh.service_manager.ServiceManager.service_is_active')
     @mock.patch('crmsh.corosync.is_qdevice_configured')
-=======
-    @mock.patch('crmsh.service_manager.ServiceManager.service_is_active')
-    @mock.patch('crmsh.utils.is_qdevice_configured')
->>>>>>> b2728f3b
     def test_adjust_sbd_watchdog_timeout_with_diskless_and_qdevice_sbd_stage(self, mock_is_configured, mock_is_active, mock_get_sync, mock_warn):
         mock_is_configured.return_value = True
         mock_is_active.return_value = True
@@ -680,16 +675,6 @@
     @mock.patch('crmsh.service_manager.ServiceManager.service_is_active')
     @mock.patch('crmsh.sbd.SBDTimeout.adjust_sbd_timeout_related_cluster_configuration')
     @mock.patch('crmsh.utils.set_property')
-<<<<<<< HEAD
-    @mock.patch('crmsh.utils.get_stdout_or_raise_error')
-    @mock.patch('crmsh.xmlutil.CrmMonXmlParser')
-    @mock.patch('crmsh.utils.service_is_enabled')
-    @mock.patch('crmsh.utils.package_is_installed')
-    def test_configure_sbd_resource_and_properties(self, mock_package, mock_enabled, mock_parser, mock_run, mock_set_property, sbd_adjust):
-        mock_package.return_value = True
-        mock_enabled.return_value = True
-        mock_parser().is_resource_configured.return_value = False
-=======
     @mock.patch('crmsh.sh.ClusterShell.get_stdout_or_raise_error')
     @mock.patch('crmsh.xmlutil.CrmMonXmlParser')
     @mock.patch('crmsh.service_manager.ServiceManager.service_is_enabled')
@@ -702,7 +687,6 @@
         mock_enabled.return_value = True
         mock_parser().is_resource_configured.return_value = False
         mock_is_active.return_value = False
->>>>>>> b2728f3b
         self.sbd_inst._context = mock.Mock(cluster_is_running=True)
         self.sbd_inst._get_sbd_device_from_config = mock.Mock()
         self.sbd_inst._get_sbd_device_from_config.return_value = ["/dev/sda1"]
@@ -711,10 +695,6 @@
 
         mock_package.assert_called_once_with("sbd")
         mock_enabled.assert_called_once_with("sbd.service")
-<<<<<<< HEAD
-        mock_parser().is_resource_configured.assert_called_once_with(sbd.SBDManager.SBD_RA)
-=======
->>>>>>> b2728f3b
         mock_run.assert_called_once_with("crm configure primitive {} {}".format(sbd.SBDManager.SBD_RA_ID, sbd.SBDManager.SBD_RA))
         mock_set_property.assert_called_once_with("stonith-enabled", "true")
 
