--- conflicted
+++ resolved
@@ -517,40 +517,6 @@
     mock_azure.assert_called_once_with()
     mock_gcp.assert_called_once_with()
 
-<<<<<<< HEAD
-=======
-@mock.patch("crmsh.sh.ShellUtils.get_stdout")
-def test_interface_choice(mock_get_stdout):
-    ip_a_output = """
-1: lo: <LOOPBACK,UP,LOWER_UP> mtu 65536 qdisc noqueue state UNKNOWN group default qlen 1000
-    link/loopback 00:00:00:00:00:00 brd 00:00:00:00:00:00
-    inet 127.0.0.1/8 scope host lo
-       valid_lft forever preferred_lft forever
-    inet6 ::1/128 scope host 
-       valid_lft forever preferred_lft forever
-2: enp1s0: <BROADCAST,MULTICAST,UP,LOWER_UP> mtu 1500 qdisc pfifo_fast state UP group default qlen 1000
-    link/ether 52:54:00:9e:1b:4f brd ff:ff:ff:ff:ff:ff
-    inet 192.168.122.241/24 brd 192.168.122.255 scope global enp1s0
-       valid_lft forever preferred_lft forever
-    inet6 fe80::5054:ff:fe9e:1b4f/64 scope link 
-       valid_lft forever preferred_lft forever
-3: br-933fa0e1438c: <BROADCAST,MULTICAST,UP,LOWER_UP> mtu 1500 qdisc noqueue state UP group default 
-    link/ether 9e:fe:24:df:59:49 brd ff:ff:ff:ff:ff:ff
-    inet 10.10.10.1/24 brd 10.10.10.255 scope global br-933fa0e1438c
-       valid_lft forever preferred_lft forever
-    inet6 fe80::9cfe:24ff:fedf:5949/64 scope link 
-       valid_lft forever preferred_lft forever
-4: veth3fff6e9@if7: <BROADCAST,MULTICAST,UP,LOWER_UP> mtu 1500 qdisc noqueue master docker0 state UP group default 
-    link/ether 1e:2c:b3:73:6b:42 brd ff:ff:ff:ff:ff:ff link-netnsid 0
-    inet6 fe80::1c2c:b3ff:fe73:6b42/64 scope link 
-       valid_lft forever preferred_lft forever
-       valid_lft forever preferred_lft forever
-"""
-    mock_get_stdout.return_value = (0, ip_a_output)
-    assert utils.interface_choice() == ["enp1s0", "br-933fa0e1438c", "veth3fff6e9"]
-    mock_get_stdout.assert_called_once_with("ip a")
-
->>>>>>> 21cbb9ee
 
 class TestIP(unittest.TestCase):
     """
@@ -713,27 +679,6 @@
         self.assertEqual("No address configured", str(err.exception))
         mock_run.assert_called_once_with("ip -4 -o addr show")
 
-<<<<<<< HEAD
-=======
-    @mock.patch('crmsh.utils.Interface')
-    @mock.patch('crmsh.sh.ShellUtils.get_stdout_stderr')
-    def test_get_interfaces_info_one_addr(self, mock_run, mock_interface):
-        mock_run.return_value = (0, self.network_output_error, None)
-        mock_interface_inst_1 = mock.Mock(is_loopback=True, is_link_local=False)
-        mock_interface_inst_2 = mock.Mock(is_loopback=False, is_link_local=False)
-        mock_interface.side_effect = [mock_interface_inst_1, mock_interface_inst_2]
-
-        with self.assertRaises(ValueError) as err:
-            self.interfaces_info_with_second_hb.get_interfaces_info()
-        self.assertEqual("Cannot configure second heartbeat, since only one address is available", str(err.exception))
-
-        mock_run.assert_called_once_with("ip -4 -o addr show")
-        mock_interface.assert_has_calls([
-            mock.call("127.0.0.1/8"),
-            mock.call("192.168.122.241/24")
-            ])
-
->>>>>>> 21cbb9ee
     def test_nic_list(self):
         res = self.interfaces_info_fake.nic_list
         self.assertEqual(res, ["eth0", "eth1"])
@@ -787,30 +732,8 @@
         res = self.interfaces_info_fake.nic_first_ip("eth0")
         self.assertEqual(res, "10.10.10.1")
 
-<<<<<<< HEAD
-    @mock.patch('crmsh.utils.get_stdout_or_raise_error')
+    @mock.patch('crmsh.sh.ShellUtils.get_stdout_stderr')
     def test_get_default_nic_from_route(self, mock_run):
-=======
-    @mock.patch('crmsh.utils.InterfacesInfo.nic_list', new_callable=mock.PropertyMock)
-    @mock.patch('logging.Logger.warning')
-    @mock.patch('crmsh.utils.InterfacesInfo.get_interfaces_info')
-    @mock.patch('crmsh.sh.ShellUtils.get_stdout_stderr')
-    def test_get_default_nic_list_from_route_no_default(self, mock_run, mock_get_interfaces_info, mock_warn, mock_nic_list):
-        output = """10.10.10.0/24 dev eth1 proto kernel scope link src 10.10.10.51 
-        20.20.20.0/24 dev eth2 proto kernel scope link src 20.20.20.51"""
-        mock_run.return_value = (0, output, None)
-        mock_nic_list.side_effect = [["eth0", "eth1"], ["eth0", "eth1"]]
-
-        res = self.interfaces_info.get_default_nic_list_from_route()
-        self.assertEqual(res, ["eth0"])
-
-        mock_run.assert_called_once_with("ip -o route show")
-        mock_warn.assert_called_once_with("No default route configured. Using the first found nic")
-        mock_nic_list.assert_has_calls([mock.call(), mock.call()])
-
-    @mock.patch('crmsh.sh.ShellUtils.get_stdout_stderr')
-    def test_get_default_nic_list_from_route(self, mock_run):
->>>>>>> 21cbb9ee
         output = """default via 192.168.122.1 dev eth8 proto dhcp 
         10.10.10.0/24 dev eth1 proto kernel scope link src 10.10.10.51 
         20.20.20.0/24 dev eth2 proto kernel scope link src 20.20.20.51 
@@ -821,162 +744,6 @@
         self.assertEqual(res, "eth8")
 
         mock_run.assert_called_once_with("ip -o route show")
-
-<<<<<<< HEAD
-    @mock.patch('crmsh.utils.Interface')
-    @mock.patch('crmsh.utils.InterfacesInfo.interface_list', new_callable=mock.PropertyMock)
-    @mock.patch('crmsh.utils.InterfacesInfo.get_interfaces_info')
-    @mock.patch('crmsh.utils.IP.is_ipv6')
-    def test_ip_in_network(self, mock_is_ipv6, mock_get_interfaces_info, mock_interface_list, mock_interface):
-        mock_is_ipv6.return_value = False
-        mock_interface_inst_1 = mock.Mock()
-        mock_interface_inst_2 = mock.Mock()
-        mock_interface_inst_1.ip_in_network.return_value = False
-        mock_interface_inst_2.ip_in_network.return_value = True
-        mock_interface_list.return_value = [mock_interface_inst_1, mock_interface_inst_2]
-
-        res = utils.InterfacesInfo.ip_in_network("10.10.10.1")
-        assert res is True
-
-        mock_is_ipv6.assert_called_once_with("10.10.10.1")
-        mock_get_interfaces_info.assert_called_once_with()
-        mock_interface_list.assert_called_once_with()
-        mock_interface_inst_1.ip_in_network.assert_called_once_with("10.10.10.1")
-        mock_interface_inst_2.ip_in_network.assert_called_once_with("10.10.10.1")
-
-    @mock.patch('crmsh.utils.Interface')
-    @mock.patch('crmsh.utils.InterfacesInfo.interface_list', new_callable=mock.PropertyMock)
-    @mock.patch('crmsh.utils.InterfacesInfo.get_interfaces_info')
-    @mock.patch('crmsh.utils.IP.is_ipv6')
-    def test_ip_in_network_false(self, mock_is_ipv6, mock_get_interfaces_info, mock_interface_list, mock_interface):
-        mock_is_ipv6.return_value = False
-        mock_interface_inst_1 = mock.Mock()
-        mock_interface_inst_2 = mock.Mock()
-        mock_interface_inst_1.ip_in_network.return_value = False
-        mock_interface_inst_2.ip_in_network.return_value = False
-        mock_interface_list.return_value = [mock_interface_inst_1, mock_interface_inst_2]
-
-        res = utils.InterfacesInfo.ip_in_network("10.10.10.1")
-        assert res is False
-
-        mock_is_ipv6.assert_called_once_with("10.10.10.1")
-        mock_get_interfaces_info.assert_called_once_with()
-        mock_interface_list.assert_called_once_with()
-        mock_interface_inst_1.ip_in_network.assert_called_once_with("10.10.10.1")
-        mock_interface_inst_2.ip_in_network.assert_called_once_with("10.10.10.1")
-
-
-class TestServiceManager(unittest.TestCase):
-    """
-    Unitary tests for class utils.ServiceManager
-    """
-    @mock.patch('crmsh.utils.ServiceManager._call_with_parallax')
-    @mock.patch('crmsh.utils.ServiceManager._run_on_single_host')
-    def test_call_single_node(
-            self,
-            mock_run_on_single_host:mock.MagicMock,
-            mock_call_with_parallax: mock.MagicMock,
-    ):
-        mock_run_on_single_host.return_value = 0
-        self.assertEqual(['node1'], utils.ServiceManager._call('node1', list(), 'foo'))
-        mock_run_on_single_host.assert_called_once_with('foo', 'node1')
-        mock_call_with_parallax.assert_not_called()
-
-    @mock.patch('crmsh.utils.ServiceManager._call_with_parallax')
-    @mock.patch('crmsh.utils.ServiceManager._run_on_single_host')
-    def test_call_single_node_failure(
-            self,
-            mock_run_on_single_host:mock.MagicMock,
-            mock_call_with_parallax: mock.MagicMock,
-    ):
-        mock_run_on_single_host.return_value = 1
-        self.assertEqual(list(), utils.ServiceManager._call('node1', list(), 'foo'))
-        mock_run_on_single_host.assert_called_once_with('foo', 'node1')
-        mock_call_with_parallax.assert_not_called()
-
-    @mock.patch('crmsh.utils.ServiceManager._call_with_parallax')
-    @mock.patch('crmsh.utils.ServiceManager._run_on_single_host')
-    def test_call_multiple_node(
-            self,
-            mock_run_on_single_host: mock.MagicMock,
-            mock_call_with_parallax: mock.MagicMock,
-    ):
-        mock_call_with_parallax.return_value = {'node1': (0, '', ''), 'node2': (1, 'out', 'err')}
-        self.assertEqual(['node1'], utils.ServiceManager._call(None, ['node1', 'node2'], 'foo'))
-        mock_run_on_single_host.assert_not_called()
-        mock_call_with_parallax.assert_called_once_with('foo', ['node1', 'node2'])
-
-    @mock.patch('crmsh.utils.get_stdout_stderr_auto_ssh_no_input')
-    def test_run_on_single_host_return_1(self, mock_run: mock.MagicMock):
-        mock_run.return_value = (1, 'bar', 'err')
-        self.assertEqual(1, crmsh.utils.ServiceManager._run_on_single_host('foo', 'node1'))
-        mock_run.assert_called_once_with('node1', 'foo')
-
-    @mock.patch('crmsh.utils.get_stdout_stderr_auto_ssh_no_input')
-    def test_run_on_single_host_return_255(self, mock_run: mock.MagicMock):
-        mock_run.return_value = (255, 'bar', 'err')
-        with self.assertRaises(ValueError):
-            crmsh.utils.ServiceManager._run_on_single_host('foo', 'node1')
-        mock_run.assert_called_once_with('node1', 'foo')
-
-    @mock.patch('crmsh.utils.ServiceManager._call')
-    def test_start_service(self, mock_call: mock.MagicMock):
-        mock_call.return_value = ['node1']
-        self.assertEqual(['node1'], utils.ServiceManager.start_service('service1', remote_addr='node1'))
-        mock_call.assert_called_once_with('node1', [], "systemctl start 'service1'")
-
-    @mock.patch('crmsh.utils.ServiceManager._call')
-    def test_start_service_on_multiple_host(self, mock_call: mock.MagicMock):
-        mock_call.return_value = ['node1', 'node2']
-        self.assertEqual(['node1', 'node2'], utils.ServiceManager.start_service('service1', node_list=['node1', 'node2']))
-        mock_call.assert_called_once_with(None, ['node1', 'node2'], "systemctl start 'service1'")
-
-    @mock.patch('crmsh.utils.ServiceManager._call')
-    def test_start_and_enable_service(self, mock_call: mock.MagicMock):
-        mock_call.return_value = ['node1']
-        self.assertEqual(['node1'], utils.ServiceManager.start_service('service1', enable=True, remote_addr='node1'))
-        mock_call.assert_called_once_with('node1', [], "systemctl enable --now 'service1'")
-
-    @mock.patch('crmsh.utils.ServiceManager._call')
-    def test_stop_service(self, mock_call: mock.MagicMock):
-        mock_call.return_value = ['node1']
-        self.assertEqual(['node1'], utils.ServiceManager.stop_service('service1', remote_addr='node1'))
-        mock_call.assert_called_once_with('node1', [], "systemctl stop 'service1'")
-
-    @mock.patch('crmsh.utils.ServiceManager._call')
-    def test_enable_service(self, mock_call: mock.MagicMock):
-        mock_call.return_value = ['node1']
-        self.assertEqual(['node1'], utils.ServiceManager.enable_service('service1', remote_addr='node1'))
-        mock_call.assert_called_once_with('node1', [], "systemctl enable 'service1'")
-
-    @mock.patch('crmsh.utils.ServiceManager._call')
-    def test_disable_service(self, mock_call: mock.MagicMock):
-        mock_call.return_value = ['node1']
-        self.assertEqual(['node1'], utils.ServiceManager.disable_service('service1', remote_addr='node1'))
-        mock_call.assert_called_once_with('node1', [], "systemctl disable 'service1'")
-=======
-    @mock.patch('crmsh.utils.InterfacesInfo.nic_list', new_callable=mock.PropertyMock)
-    def test_get_default_ip_list_failed_detect(self, mock_nic_list):
-        mock_nic_list.side_effect = [["eth0", "eth1"], ["eth0", "eth1"]]
-
-        with self.assertRaises(ValueError) as err:
-            self.interfaces_info_with_wrong_nic.get_default_ip_list()
-        self.assertEqual("Failed to detect IP address for eth7", str(err.exception))
-
-        mock_nic_list.assert_has_calls([mock.call(), mock.call()])
-
-    @mock.patch('crmsh.utils.InterfacesInfo._nic_first_ip')
-    @mock.patch('crmsh.utils.InterfacesInfo.nic_list', new_callable=mock.PropertyMock)
-    def test_get_default_ip_list(self, mock_nic_list, mock_first_ip):
-        mock_nic_list.side_effect = [["eth0", "eth1"], ["eth0", "eth1"], ["eth0", "eth1"]]
-        mock_first_ip.side_effect = ["10.10.10.1", "20.20.20.1"]
-
-        res = self.interfaces_info_with_custom_nic.get_default_ip_list()
-        self.assertEqual(res, ["10.10.10.1", "20.20.20.1"])
-
-        mock_nic_list.assert_has_calls([mock.call(), mock.call(), mock.call()])
-        mock_first_ip.assert_has_calls([mock.call("eth1"), mock.call("eth0")])
->>>>>>> 21cbb9ee
 
 
 @mock.patch("crmsh.utils.get_nodeid_from_name")
@@ -1317,19 +1084,11 @@
     mock_run_inst.get_stdout_or_raise_error.assert_called_once_with('dlm_tool set_config "key2=test"', None)
 
 
-<<<<<<< HEAD
-@mock.patch('crmsh.xmlutil.CrmMonXmlParser')
-def test_is_dlm_configured(mock_parser):
-    mock_parser().is_resource_configured.return_value = True
-    assert utils.is_dlm_configured() is True
-    mock_parser().is_resource_configured.assert_called_once_with(constants.DLM_CONTROLD_RA)
-=======
 @mock.patch('crmsh.utils.has_resource_configured')
 def test_is_dlm_configured(mock_configured):
     mock_configured.return_value = True
     assert utils.is_dlm_configured() is True
     mock_configured.assert_called_once_with(constants.DLM_CONTROLD_RA, peer=None)
->>>>>>> 21cbb9ee
 
 
 @mock.patch('crmsh.sh.cluster_shell')
