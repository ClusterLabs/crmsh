import typing

import crmsh.constants
import crmsh.prun.prun
import crmsh.prun.runner

import unittest
from unittest import mock


class TestPrun(unittest.TestCase):
    @mock.patch("os.geteuid")
    @mock.patch("crmsh.userdir.getuser")
    @mock.patch("crmsh.prun.prun._is_local_host")
<<<<<<< HEAD
    @mock.patch("crmsh.utils.UserOfHost.user_pair_for_ssh")
=======
    @mock.patch("crmsh.user_of_host.UserOfHost.user_pair_for_ssh")
>>>>>>> b2728f3b
    @mock.patch("crmsh.prun.runner.Runner.run")
    @mock.patch("crmsh.prun.runner.Runner.add_task")
    def test_prun(
            self,
            mock_runner_add_task: mock.MagicMock,
            mock_runner_run: mock.MagicMock,
            mock_user_pair_for_ssh: mock.MagicMock,
            mock_is_local_host: mock.MagicMock,
            mock_getuser: mock.MagicMock,
            mock_geteuid: mock.MagicMock,
    ):
        host_cmdline = {"host1": "foo", "host2": "bar"}
        mock_user_pair_for_ssh.return_value = "alice", "bob"
        mock_is_local_host.return_value = False
        mock_getuser.return_value = 'root'
        mock_geteuid.return_value = 0
        results = crmsh.prun.prun.prun(host_cmdline)
        mock_user_pair_for_ssh.assert_has_calls([
            mock.call("host1"),
            mock.call("host2"),
        ])
        mock_is_local_host.assert_has_calls([
            mock.call("host1"),
            mock.call("host2"),
        ])
        mock_runner_add_task.assert_has_calls([
            mock.call(TaskArgumentsEq(
                ['su', 'alice', '--login', '-c', 'ssh {} bob@host1 sudo -H /bin/sh'.format(crmsh.constants.SSH_OPTION)],
                b'foo',
                stdout=crmsh.prun.runner.Task.Capture,
                stderr=crmsh.prun.runner.Task.Capture,
                context={"host": 'host1', "ssh_user": 'bob'},
            )),
            mock.call(TaskArgumentsEq(
                ['su', 'alice', '--login', '-c', 'ssh {} bob@host2 sudo -H /bin/sh'.format(crmsh.constants.SSH_OPTION)],
                b'bar',
                stdout=crmsh.prun.runner.Task.Capture,
                stderr=crmsh.prun.runner.Task.Capture,
                context={"host": 'host2', "ssh_user": 'bob'},
            )),
        ])
        mock_runner_run.assert_called_once()
        self.assertTrue(isinstance(results, typing.Dict))
        self.assertSetEqual({"host1", "host2"}, set(results.keys()))

    @mock.patch("os.geteuid")
    @mock.patch("crmsh.userdir.getuser")
    @mock.patch("crmsh.prun.prun._is_local_host")
<<<<<<< HEAD
    @mock.patch("crmsh.utils.UserOfHost.user_pair_for_ssh")
=======
    @mock.patch("crmsh.user_of_host.UserOfHost.user_pair_for_ssh")
>>>>>>> b2728f3b
    @mock.patch("crmsh.prun.runner.Runner.run")
    @mock.patch("crmsh.prun.runner.Runner.add_task")
    def test_prun_root(
            self,
            mock_runner_add_task: mock.MagicMock,
            mock_runner_run: mock.MagicMock,
            mock_user_pair_for_ssh: mock.MagicMock,
            mock_is_local_host: mock.MagicMock,
            mock_getuser: mock.MagicMock,
            mock_geteuid: mock.MagicMock,
    ):
        host_cmdline = {"host1": "foo", "host2": "bar"}
        mock_user_pair_for_ssh.return_value = "root", "root"
        mock_is_local_host.return_value = False
        mock_getuser.return_value = 'root'
        mock_geteuid.return_value = 0
        results = crmsh.prun.prun.prun(host_cmdline)
        mock_geteuid.assert_not_called()
        mock_user_pair_for_ssh.assert_has_calls([
            mock.call("host1"),
            mock.call("host2"),
        ])
        mock_is_local_host.assert_has_calls([
            mock.call("host1"),
            mock.call("host2"),
        ])
        mock_runner_add_task.assert_has_calls([
            mock.call(TaskArgumentsEq(
                ['/bin/sh', '-c', 'ssh {} root@host1 sudo -H /bin/sh'.format(crmsh.constants.SSH_OPTION)],
                b'foo',
                stdout=crmsh.prun.runner.Task.Capture,
                stderr=crmsh.prun.runner.Task.Capture,
                context={"host": 'host1', "ssh_user": 'root'},
            )),
            mock.call(TaskArgumentsEq(
                ['/bin/sh', '-c', 'ssh {} root@host2 sudo -H /bin/sh'.format(crmsh.constants.SSH_OPTION)],
                b'bar',
                stdout=crmsh.prun.runner.Task.Capture,
                stderr=crmsh.prun.runner.Task.Capture,
                context={"host": 'host2', "ssh_user": 'root'},
            )),
        ])
        mock_runner_run.assert_called_once()
        self.assertTrue(isinstance(results, typing.Dict))
        self.assertSetEqual({"host1", "host2"}, set(results.keys()))

    @mock.patch("os.geteuid")
    @mock.patch("crmsh.userdir.getuser")
    @mock.patch("crmsh.prun.prun._is_local_host")
    @mock.patch("crmsh.user_of_host.UserOfHost.user_pair_for_ssh")
    @mock.patch("crmsh.prun.runner.Runner.run")
    @mock.patch("crmsh.prun.runner.Runner.add_task")
    def test_prun_localhost(
            self,
            mock_runner_add_task: mock.MagicMock,
            mock_runner_run: mock.MagicMock,
            mock_user_pair_for_ssh: mock.MagicMock,
            mock_is_local_host: mock.MagicMock,
            mock_getuser: mock.MagicMock,
            mock_geteuid: mock.MagicMock,
    ):
        host_cmdline = {"host1": "foo"}
        #mock_user_pair_for_ssh.return_value = "alice", "bob"
        mock_is_local_host.return_value = True
        mock_getuser.return_value = 'root'
        mock_geteuid.return_value = 0
        results = crmsh.prun.prun.prun(host_cmdline)
        mock_user_pair_for_ssh.assert_not_called()
        mock_is_local_host.assert_called_once_with('host1')
        mock_runner_add_task.assert_called_once_with(
            TaskArgumentsEq(
                ['/bin/sh'],
                b'foo',
                stdout=crmsh.prun.runner.Task.Capture,
                stderr=crmsh.prun.runner.Task.Capture,
                context={"host": 'host1', "ssh_user": 'root'},
            )
        )
        mock_user_pair_for_ssh.assert_not_called()
        mock_runner_run.assert_called_once()
        self.assertTrue(isinstance(results, typing.Dict))
        self.assertSetEqual({"host1"}, set(results.keys()))


class TaskArgumentsEq(crmsh.prun.runner.Task):
    def __eq__(self, other):
        if not isinstance(other, crmsh.prun.runner.Task):
            return False
        return self.args == other.args \
            and self.input == other.input \
            and self.stdout_config == other.stdout_config \
            and self.stderr_config == other.stderr_config \
            and self.context == other.context<|MERGE_RESOLUTION|>--- conflicted
+++ resolved
@@ -12,11 +12,7 @@
     @mock.patch("os.geteuid")
     @mock.patch("crmsh.userdir.getuser")
     @mock.patch("crmsh.prun.prun._is_local_host")
-<<<<<<< HEAD
-    @mock.patch("crmsh.utils.UserOfHost.user_pair_for_ssh")
-=======
     @mock.patch("crmsh.user_of_host.UserOfHost.user_pair_for_ssh")
->>>>>>> b2728f3b
     @mock.patch("crmsh.prun.runner.Runner.run")
     @mock.patch("crmsh.prun.runner.Runner.add_task")
     def test_prun(
@@ -65,11 +61,7 @@
     @mock.patch("os.geteuid")
     @mock.patch("crmsh.userdir.getuser")
     @mock.patch("crmsh.prun.prun._is_local_host")
-<<<<<<< HEAD
-    @mock.patch("crmsh.utils.UserOfHost.user_pair_for_ssh")
-=======
     @mock.patch("crmsh.user_of_host.UserOfHost.user_pair_for_ssh")
->>>>>>> b2728f3b
     @mock.patch("crmsh.prun.runner.Runner.run")
     @mock.patch("crmsh.prun.runner.Runner.add_task")
     def test_prun_root(
