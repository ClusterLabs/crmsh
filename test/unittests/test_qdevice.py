--- conflicted
+++ resolved
@@ -945,9 +945,8 @@
         crq_file = "/etc/corosync/qnetd/nssdb/qdevice-net-node.crq.cluster1"
         crq_cmd = "test -f {crq_file} && rm -f {crq_file}".format(crq_file=crq_file)
         mock_run.assert_has_calls([
-<<<<<<< HEAD
-            mock.call(crt_cmd, remote="qnetd-node"),
-            mock.call(crq_cmd, remote="qnetd-node")])
+            mock.call(crt_cmd, "qnetd-node"),
+            mock.call(crq_cmd, "qnetd-node")])
 
     @mock.patch('crmsh.corosync.conf')
     @mock.patch('crmsh.utils.str2file')
@@ -985,8 +984,4 @@
         self.qdevice_with_ip.config_qdevice()
         mock_status_long.assert_called_once_with("Update configuration")
         mock_config_two_node.assert_called_once_with(qdevice_adding=True)
-        mock_run_cmd.assert_called_once_with("crm corosync reload")
-=======
-            mock.call(crt_cmd, "qnetd-node"),
-            mock.call(crq_cmd, "qnetd-node")])
->>>>>>> 21cbb9ee
+        mock_run_cmd.assert_called_once_with("crm corosync reload")