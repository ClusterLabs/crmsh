.TRY configure save sample.txt
.EXT cat sample.txt
node node1
primitive p0 ocf:pacemaker:Dummy \
        op monitor timeout=20s interval=10s \
        op start timeout=20s interval=0s \
        op stop timeout=20s interval=0s
primitive p1 ocf:pacemaker:Dummy \
        op monitor timeout=20s interval=10s \
        op start timeout=20s interval=0s \
        op stop timeout=20s interval=0s
primitive p2 Delay \
	params startdelay=2 mondelay=2 stopdelay=2 \
        op monitor timeout=40s interval=10s \
        op start timeout=30s interval=0s \
        op stop timeout=40s interval=0s
primitive p3 ocf:pacemaker:Dummy \
        op monitor timeout=20s interval=10s \
        op start timeout=20s interval=0s \
        op stop timeout=20s interval=0s
primitive st stonith:null \
	params hostlist=node1 \
<<<<<<< HEAD
        op monitor timeout=20s interval=3600 \
	op start timeout=20s interval=0s \
	op stop timeout=15 interval=0s
=======
        op monitor timeout=20s interval=3600s \
	op start timeout=20s interval=0s \
	op stop timeout=15s interval=0s
>>>>>>> 21cbb9ee
clone c1 p1 \
       meta interleave=true
clone m1 p2 \
       meta promotable=true interleave=true
rsc_defaults build-resource-defaults: \
       resource-stickiness=1
op_defaults op-options: \
	timeout=60s
.TRY configure erase nodes
.TRY configure load replace sample.txt
.EXT crm_resource --show-metadata ocf:pacemaker:Dummy
.EXT crm_resource --show-metadata ocf:heartbeat:Delay
.EXT crm_resource --show-metadata stonith:null
.EXT stonithd metadata
.EXT sed -i 's/60s/2m/' sample.txt
.EXT sed -i '8a # comment' sample.txt
.TRY Load update
.INP: configure
.INP: delete m1 p1
.INP: property cluster-recheck-interval="10m"
.INP: load update sample.txt
ERROR: 4: syntax: Unknown command near <op> parsing 'op stop timeout=20s interval=0s'
.EXT crmd metadata
.EXT pengine metadata
.EXT cib metadata
.TRY configure show
node node1
primitive p0 ocf:pacemaker:Dummy \
        op monitor timeout=20s interval=10s \
        op start timeout=20s interval=0s \
        op stop timeout=20s interval=0s
primitive p2 Delay \
	params startdelay=2 mondelay=2 stopdelay=2 \
        op monitor timeout=40s interval=10s \
        op start timeout=30s interval=0s \
        op stop timeout=40s interval=0s
primitive p3 ocf:pacemaker:Dummy \
        op monitor timeout=20s interval=10s \
        op start timeout=20s interval=0s \
        op stop timeout=20s interval=0s
primitive st stonith:null \
	params hostlist=node1 \
<<<<<<< HEAD
        op monitor timeout=20s interval=3600 \
	op start timeout=20s interval=0s \
	op stop timeout=15 interval=0s
=======
        op monitor timeout=20s interval=3600s \
	op start timeout=20s interval=0s \
	op stop timeout=15s interval=0s
>>>>>>> 21cbb9ee
property cib-bootstrap-options: \
	cluster-recheck-interval=10m
rsc_defaults build-resource-defaults: \
       resource-stickiness=1
op_defaults op-options: \
	timeout=60s
.EXT rm sample.txt<|MERGE_RESOLUTION|>--- conflicted
+++ resolved
@@ -20,15 +20,9 @@
         op stop timeout=20s interval=0s
 primitive st stonith:null \
 	params hostlist=node1 \
-<<<<<<< HEAD
-        op monitor timeout=20s interval=3600 \
-	op start timeout=20s interval=0s \
-	op stop timeout=15 interval=0s
-=======
         op monitor timeout=20s interval=3600s \
 	op start timeout=20s interval=0s \
 	op stop timeout=15s interval=0s
->>>>>>> 21cbb9ee
 clone c1 p1 \
        meta interleave=true
 clone m1 p2 \
@@ -71,15 +65,9 @@
         op stop timeout=20s interval=0s
 primitive st stonith:null \
 	params hostlist=node1 \
-<<<<<<< HEAD
-        op monitor timeout=20s interval=3600 \
-	op start timeout=20s interval=0s \
-	op stop timeout=15 interval=0s
-=======
         op monitor timeout=20s interval=3600s \
 	op start timeout=20s interval=0s \
 	op stop timeout=15s interval=0s
->>>>>>> 21cbb9ee
 property cib-bootstrap-options: \
 	cluster-recheck-interval=10m
 rsc_defaults build-resource-defaults: \
