--- conflicted
+++ resolved
@@ -33,11 +33,7 @@
 	meta description="some description here" requires=nothing \
 	op monitor interval=60m timeout=20s \
         op start timeout=20s interval=0s \
-<<<<<<< HEAD
-        op stop timeout=15 interval=0s
-=======
-        op stop timeout=15s interval=0s
->>>>>>> 21cbb9ee
+        op stop timeout=15s interval=0s
 primitive p4 Dummy \
         op monitor timeout=20s interval=10s \
         op start timeout=20s interval=0s \
@@ -75,11 +71,7 @@
 	meta description="some description here" requires=nothing \
 	op monitor interval=60m timeout=20s \
         op start timeout=20s interval=0s \
-<<<<<<< HEAD
-        op stop timeout=15 interval=0s
-=======
-        op stop timeout=15s interval=0s
->>>>>>> 21cbb9ee
+        op stop timeout=15s interval=0s
 primitive p4 Dummy \
         op monitor timeout=20s interval=10s \
         op start timeout=20s interval=0s \
@@ -180,11 +172,7 @@
 	meta description="some description here" requires=nothing \
 	op monitor interval=60m timeout=20s \
         op start timeout=20s interval=0s \
-<<<<<<< HEAD
-        op stop timeout=15 interval=0s
-=======
-        op stop timeout=15s interval=0s
->>>>>>> 21cbb9ee
+        op stop timeout=15s interval=0s
 property SAPHanaSR: \
 	hana_ha1_site_lss_WDF1=4
 .INP: commit
@@ -198,11 +186,7 @@
 	meta description="some description here" requires=nothing \
 	op monitor interval=60m timeout=20s \
         op start timeout=20s interval=0s \
-<<<<<<< HEAD
-        op stop timeout=15 interval=0s
-=======
-        op stop timeout=15s interval=0s
->>>>>>> 21cbb9ee
+        op stop timeout=15s interval=0s
 property SAPHanaSR: \
 	hana_ha1_site_lss_WDF1=4
 property SAPHanaSR_2: \
