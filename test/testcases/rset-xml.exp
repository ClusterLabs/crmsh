<?xml version="1.0" ?>
<cib>
  <configuration>
    <crm_config/>
    <nodes>
      <node uname="node1" id="node1"/>
    </nodes>
    <resources>
      <primitive id="st" class="stonith" type="ssh">
        <instance_attributes id="st-instance_attributes">
          <nvpair name="hostlist" value="node1" id="st-instance_attributes-hostlist"/>
        </instance_attributes>
        <operations>
          <op name="start" timeout="60s" interval="0s" id="st-start-0s"/>
<<<<<<< HEAD
          <op name="monitor" timeout="20s" interval="3600" id="st-monitor-3600"/>
          <op name="stop" timeout="15" interval="0s" id="st-stop-0s"/>
=======
          <op name="monitor" timeout="20s" interval="3600s" id="st-monitor-3600s"/>
          <op name="stop" timeout="15s" interval="0s" id="st-stop-0s"/>
>>>>>>> 21cbb9ee
        </operations>
      </primitive>
      <primitive id="d1" class="ocf" provider="pacemaker" type="Dummy">
        <operations>
          <op name="monitor" timeout="20s" interval="10s" id="d1-monitor-10s"/>
          <op name="start" timeout="20s" interval="0s" id="d1-start-0s"/>
          <op name="stop" timeout="20s" interval="0s" id="d1-stop-0s"/>
        </operations>
      </primitive>
      <primitive id="d3" class="ocf" provider="heartbeat" type="Dummy">
        <operations>
          <op name="monitor" timeout="20s" interval="10s" id="d3-monitor-10s"/>
          <op name="start" timeout="20s" interval="0s" id="d3-start-0s"/>
          <op name="stop" timeout="20s" interval="0s" id="d3-stop-0s"/>
        </operations>
      </primitive>
      <primitive id="d5" class="ocf" provider="heartbeat" type="Dummy">
        <operations>
          <op name="monitor" timeout="20s" interval="10s" id="d5-monitor-10s"/>
          <op name="start" timeout="20s" interval="0s" id="d5-start-0s"/>
          <op name="stop" timeout="20s" interval="0s" id="d5-stop-0s"/>
        </operations>
      </primitive>
    </resources>
    <constraints>
      <rsc_order id="o1" kind="Serialize" first="d1" then="d3"/>
      <rsc_colocation id="c1" score="INFINITY">
        <resource_set sequential="false" id="c1-1">
          <resource_ref id="d1"/>
          <resource_ref id="d3"/>
        </resource_set>
      </rsc_colocation>
      <rsc_colocation id="c2" score="INFINITY" rsc="d3" with-rsc="d1"/>
      <rsc_colocation id="c3" score="INFINITY" rsc="d3" with-rsc="d1"/>
    </constraints>
  </configuration>
</cib><|MERGE_RESOLUTION|>--- conflicted
+++ resolved
@@ -12,13 +12,8 @@
         </instance_attributes>
         <operations>
           <op name="start" timeout="60s" interval="0s" id="st-start-0s"/>
-<<<<<<< HEAD
-          <op name="monitor" timeout="20s" interval="3600" id="st-monitor-3600"/>
-          <op name="stop" timeout="15" interval="0s" id="st-stop-0s"/>
-=======
           <op name="monitor" timeout="20s" interval="3600s" id="st-monitor-3600s"/>
           <op name="stop" timeout="15s" interval="0s" id="st-stop-0s"/>
->>>>>>> 21cbb9ee
         </operations>
       </primitive>
       <primitive id="d1" class="ocf" provider="pacemaker" type="Dummy">
