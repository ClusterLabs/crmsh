--- conflicted
+++ resolved
@@ -41,15 +41,9 @@
           <nvpair name="hostlist" value="node1 node2" id="st2-instance_attributes-hostlist"/>
         </instance_attributes>
         <operations>
-<<<<<<< HEAD
-          <op name="monitor" timeout="20s" interval="3600" id="st2-monitor-3600"/>
-          <op name="start" timeout="20s" interval="0s" id="st2-start-0s"/>
-          <op name="stop" timeout="15" interval="0s" id="st2-stop-0s"/>
-=======
           <op name="monitor" timeout="20s" interval="3600s" id="st2-monitor-3600s"/>
           <op name="start" timeout="20s" interval="0s" id="st2-start-0s"/>
           <op name="stop" timeout="15s" interval="0s" id="st2-stop-0s"/>
->>>>>>> 21cbb9ee
         </operations>
       </primitive>
       <group id="g1">
