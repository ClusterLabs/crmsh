.TRY Resource sets
.INP: configure
.INP: _regtest on
.INP: erase
.INP: erase nodes
.INP: node node1
.INP: primitive st stonith:ssh 	params hostlist='node1' 	op start timeout=60s
.EXT crm_resource --show-metadata stonith:ssh
.EXT stonithd metadata
.INP: primitive d1 ocf:pacemaker:Dummy
.EXT crm_resource --show-metadata ocf:pacemaker:Dummy
.INP: primitive d2 ocf:heartbeat:Dummy
.EXT crm_resource --show-metadata ocf:heartbeat:Dummy
.INP: primitive d3 ocf:heartbeat:Dummy
.INP: primitive d4 ocf:heartbeat:Dummy
.INP: primitive d5 ocf:heartbeat:Dummy
.INP: order o1 Serialize: d1 d2 ( d3 d4 )
.INP: colocation c1 inf: d4 ( d1 d2 d3 )
.INP: colocation c2 inf: d1 d2 d3 d4
.INP: colocation c3 inf: ( d3 d4 ) ( d1 d2 )
.INP: delete d2
INFO: 16: constraint order:o1 updated
INFO: 16: constraint colocation:c1 updated
INFO: 16: constraint colocation:c2 updated
INFO: 16: constraint colocation:c3 updated
.INP: show o1 c1 c2 c3
colocation c1 inf: d4 ( d1 d3 )
colocation c2 inf: d1 d3 d4
colocation c3 inf: ( d3 d4 ) ( d1 )
order o1 Serialize: d1 ( d3 d4 )
.INP: delete d4
INFO: 18: constraint order:o1 updated
INFO: 18: constraint colocation:c1 updated
INFO: 18: constraint colocation:c2 updated
INFO: 18: constraint colocation:c3 updated
.INP: show o1 c1 c2 c3
colocation c1 inf: ( d1 d3 )
colocation c2 inf: d3 d1
colocation c3 inf: d3 d1
order o1 Serialize: d1 d3
.INP: _test
.INP: verify
.INP: show
node node1
primitive d1 ocf:pacemaker:Dummy \
	op monitor timeout=20s interval=10s \
	op start timeout=20s interval=0s \
	op stop timeout=20s interval=0s
primitive d3 Dummy \
	op monitor timeout=20s interval=10s \
	op start timeout=20s interval=0s \
	op stop timeout=20s interval=0s
primitive d5 Dummy \
	op monitor timeout=20s interval=10s \
	op start timeout=20s interval=0s \
	op stop timeout=20s interval=0s
primitive st stonith:ssh \
	params hostlist=node1 \
	op start timeout=60s interval=0s \
<<<<<<< HEAD
	op monitor timeout=20s interval=3600 \
	op stop timeout=15 interval=0s
=======
	op monitor timeout=20s interval=3600s \
	op stop timeout=15s interval=0s
>>>>>>> 21cbb9ee
colocation c1 inf: ( d1 d3 )
colocation c2 inf: d3 d1
colocation c3 inf: d3 d1
order o1 Serialize: d1 d3
.INP: commit<|MERGE_RESOLUTION|>--- conflicted
+++ resolved
@@ -57,13 +57,8 @@
 primitive st stonith:ssh \
 	params hostlist=node1 \
 	op start timeout=60s interval=0s \
-<<<<<<< HEAD
-	op monitor timeout=20s interval=3600 \
-	op stop timeout=15 interval=0s
-=======
 	op monitor timeout=20s interval=3600s \
 	op stop timeout=15s interval=0s
->>>>>>> 21cbb9ee
 colocation c1 inf: ( d1 d3 )
 colocation c2 inf: d3 d1
 colocation c3 inf: d3 d1
