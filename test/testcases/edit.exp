--- conflicted
+++ resolved
@@ -27,11 +27,7 @@
 	meta description="some description here" requires=nothing \
 	op monitor interval=60m timeout=20s \
 	op start timeout=20s interval=0s \
-<<<<<<< HEAD
-	op stop timeout=15 interval=0s
-=======
 	op stop timeout=15s interval=0s
->>>>>>> 21cbb9ee
 group g1 p1 p2
 op_defaults op-options: \
 	timeout=2m
@@ -52,11 +48,7 @@
 	meta description="some description here" requires=nothing \
 	op monitor interval=60m timeout=20s \
 	op start timeout=20s interval=0s \
-<<<<<<< HEAD
-	op stop timeout=15 interval=0s
-=======
 	op stop timeout=15s interval=0s
->>>>>>> 21cbb9ee
 group g1 p1 p3
 op_defaults op-options: \
 	timeout=2m
@@ -192,11 +184,7 @@
 	meta description="some description here" requires=nothing \
 	op monitor interval=60m timeout=20s \
 	op start timeout=20s interval=0s \
-<<<<<<< HEAD
-	op stop timeout=15 interval=0s
-=======
 	op stop timeout=15s interval=0s
->>>>>>> 21cbb9ee
 group g1 p1 p2 d3
 group g2 d1 d2
 clone c1 g1
@@ -325,11 +313,7 @@
 	meta description="some description here" requires=nothing \
 	op monitor interval=60m timeout=20s \
 	op start timeout=20s interval=0s \
-<<<<<<< HEAD
-	op stop timeout=15 interval=0s
-=======
 	op stop timeout=15s interval=0s
->>>>>>> 21cbb9ee
 group as a0 a1 a9 a2 a3 a4 a5 a6 a7 a8 aErr
 group g1 p1 p2 d3
 group g2 d1 d2
@@ -436,11 +420,7 @@
 	meta description="some description here" requires=nothing \
 	op monitor interval=60m timeout=20s \
 	op start timeout=20s interval=0s \
-<<<<<<< HEAD
-	op stop timeout=15 interval=0s
-=======
 	op stop timeout=15s interval=0s
->>>>>>> 21cbb9ee
 group as a0 a1 a9 a2 a3 a4 a5 a6 a7 a8 aErr
 group g1 p1 p2 d3
 group g2 d1 d2
