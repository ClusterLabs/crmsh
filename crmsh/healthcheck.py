--- conflicted
+++ resolved
@@ -147,13 +147,6 @@
         remote_nodes = set(nodes)
         remote_nodes.remove(local_node)
         remote_nodes = list(remote_nodes)
-<<<<<<< HEAD
-        local_user = crmsh.utils.user_pair_for_ssh(remote_nodes[0])[0]
-        crmsh.bootstrap.init_ssh_impl(
-            local_user,
-            [(crmsh.utils.user_pair_for_ssh(node)[1], node) for node in remote_nodes],
-        )
-=======
         crmsh.parallax.parallax_run(
             nodes,
             'chown hacluster: ~hacluster/.ssh/authorized_keys && chmod 0600 ~hacluster/.ssh/authorized_keys',
@@ -162,7 +155,6 @@
         crmsh.bootstrap.swap_key_for_hacluster(remote_nodes)
         for node in remote_nodes:
             crmsh.bootstrap.change_user_shell('hacluster', node)
->>>>>>> b2728f3b
 
 
 def main_check_local(args) -> int:
