# Copyright (C) 2008-2011 Dejan Muhamedagic <dmuhamedagic@suse.de>
# See COPYING for license information.

import os
import subprocess
import copy
import re
import glob
from lxml import etree
from . import cache
from . import constants
from . import config
from . import options
from . import userdir
from . import utils
from .sh import ShellUtils
from .utils import stdout2list, is_program, is_process, to_ascii
from .utils import os_types_list
from .utils import crm_msec, crm_time_cmp
from . import log


logger = log.setup_logger(__name__)


#
# Resource Agents interface (meta-data, parameters, etc)
#


def crm_resource(opts):
    '''
    Get information from crm_resource.
    '''
    _rc, l = stdout2list("crm_resource %s" % opts, stderr_on=False)
    return l


@utils.memoize
<<<<<<< HEAD
=======
def can_use_lrmadmin():
    from distutils import version
    # after this glue release all users can get meta-data and
    # similar from lrmd
    minimum_glue = "1.0.10"
    _rc, glue_ver = ShellUtils().get_stdout("%s -v" % lrmadmin_prog, stderr_on=False)
    if not glue_ver:  # lrmadmin probably not found
        return False
    v_min = version.LooseVersion(minimum_glue)
    v_this = version.LooseVersion(glue_ver)
    if v_this < v_min:
        return False
    if userdir.getuser() not in ("root", config.path.crm_daemon_user):
        return False
    if not (is_program(lrmadmin_prog) and is_process(pacemaker_execd())):
        return False
    return utils.ext_cmd(">/dev/null 2>&1 %s -C" % lrmadmin_prog) == 0


@utils.memoize
>>>>>>> 21cbb9ee
def can_use_crm_resource():
    _rc, s = ShellUtils().get_stdout("crm_resource --list-ocf-providers", stderr_on=False)
    return s != ""


def ra_classes():
    '''
    List of RA classes.
    '''
    if cache.is_cached("ra_classes"):
        return cache.retrieve("ra_classes")
    if can_use_crm_resource():
        l = crm_resource("--list-standards")
    else:
        l = ["heartbeat", "lsb", "nagios", "ocf", "stonith", "systemd"]
    l.sort()
    return cache.store("ra_classes", l)


def ra_providers(ra_type, ra_class="ocf"):
    'List of providers for a class:type.'
    ident = "ra_providers-%s-%s" % (ra_class, ra_type)
    if cache.is_cached(ident):
        return cache.retrieve(ident)
    if can_use_crm_resource():
        if ra_class != "ocf":
            logger.error("no providers for class %s", ra_class)
            return []
        l = crm_resource("--list-ocf-alternatives %s" % ra_type)
    else:
        l = []
        if ra_class == "ocf":
            for s in glob.glob("%s/resource.d/*/%s" % (os.environ["OCF_ROOT"], ra_type)):
                a = s.split("/")
                if len(a) == 7:
                    l.append(a[5])
    l.sort()
    return cache.store(ident, l)


def ra_providers_all(ra_class="ocf"):
    '''
    List of providers for a class.
    '''
    if ra_class != "ocf":
        return []
    ident = "ra_providers_all-%s" % ra_class
    if cache.is_cached(ident):
        return cache.retrieve(ident)
    ocf = os.path.join(os.environ["OCF_ROOT"], "resource.d")
    if os.path.isdir(ocf):
        return cache.store(ident, sorted(s for s in os.listdir(ocf)
                                         if os.path.isdir(os.path.join(ocf, s))))
    return []


def os_types(ra_class):
    'List of types for a class.'
    def stonith_types():
        rc, l = stdout2list("stonith -L")
        if rc != 0:
            # stonith(8) may not be installed
            logger.debug("stonith exited with code %d", rc)
            l = []
        for ra in os_types_list("/usr/sbin/fence_*"):
            if ra not in ("fence_ack_manual", "fence_pcmk", "fence_legacy"):
                l.append(ra)
        return l

    def systemd_types():
        l = []
        rc, lines = stdout2list("systemctl list-unit-files --full")
        if rc != 0:
            return l
        t = re.compile(r'^(.+)\.service')
        for line in lines:
            m = t.search(line)
            if m:
                l.append(m.group(1))
        return l

    l = []
    if ra_class == "ocf":
        l = os_types_list("%s/resource.d/*/*" % (os.environ["OCF_ROOT"]))
    elif ra_class == "lsb":
        l = os_types_list("/etc/init.d/*")
    elif ra_class == "stonith":
        l = stonith_types()
    elif ra_class == "nagios":
        l = [x.replace("check_", "")
             for x in os_types_list("%s/check_*" % config.path.nagios_plugins)]
    elif ra_class == "systemd":
        l = systemd_types()
    l = list(set(l))
    l.sort()
    return l


def ra_types(ra_class="ocf", ra_provider=""):
    '''
    List of RA type for a class.
    '''

    def find_types():
        """
        Actually go out and ask for the types of a class.
        """
        if can_use_crm_resource():
            l = crm_resource("--list-agents %s" % ra_class)
        else:
            l = os_types(ra_class)
        return l

    if not ra_class:
        ra_class = "ocf"
    ident = "ra_types-%s-%s" % (ra_class, ra_provider)
    if cache.is_cached(ident):
        return cache.retrieve(ident)

    if not ra_provider:
        def include(ra):
            return True
    else:
        def include(ra):
            return ra_provider in ra_providers(ra, ra_class)
    return cache.store(ident, sorted(list(set(ra for ra in find_types() if include(ra)))))


@utils.memoize
def ra_meta(ra_class, ra_type, ra_provider):
    """
    Return metadata for the given class/type/provider
    """
    if can_use_crm_resource():
        if ra_provider:
            return crm_resource("--show-metadata %s:%s:%s" % (ra_class, ra_provider, ra_type))
        return crm_resource("--show-metadata %s:%s" % (ra_class, ra_type))
    else:
        l = []
        if ra_class == "ocf":
            _rc, l = stdout2list("%s/resource.d/%s/%s meta-data" %
                                 (os.environ["OCF_ROOT"], ra_provider, ra_type))
        elif ra_class == "stonith":
            if ra_type.startswith("fence_") and os.path.exists("/usr/sbin/%s" % ra_type):
                _rc, l = stdout2list("/usr/sbin/%s -o metadata" % ra_type)
            else:
                _rc, l = stdout2list("stonith -m -t %s" % ra_type)
        elif ra_class == "nagios":
            _rc, l = stdout2list("%s/check_%s --metadata" %
                                 (config.path.nagios_plugins, ra_type))
        return l


@utils.memoize
def get_pe_meta():
    return RAInfo(utils.pacemaker_schedulerd(), "metadata")


@utils.memoize
def get_crmd_meta():
    return RAInfo(utils.pacemaker_controld(), "metadata",
                  exclude_from_completion=constants.crmd_metadata_do_not_complete)


@utils.memoize
def get_stonithd_meta():
    return RAInfo(utils.pacemaker_fenced(), "metadata")


@utils.memoize
def get_cib_meta():
    return RAInfo(utils.pacemaker_based(), "metadata")


@utils.memoize
def get_properties_meta():
    meta = copy.deepcopy(get_crmd_meta())
    meta.add_ra_params(get_pe_meta())
    meta.add_ra_params(get_cib_meta())
    return meta


@utils.memoize
def get_properties_list():
    try:
        return list(get_properties_meta().params().keys())
    except:
        return []


def prog_meta(prog):
    '''
    Do external program metadata.
    '''
    prog = utils.pacemaker_daemon(prog)
    if prog:
        rc, l = stdout2list("%s metadata" % prog)
        if rc == 0:
            return l
        logger.debug("%s metadata exited with code %d", prog, rc)
    return []


def get_nodes_text(n, tag):
    try:
        return n.findtext(tag).strip()
    except:
        return ''


def _param_type_default(n):
    """
    Helper function to get (type, default) from XML parameter node
    """
    try:
        content = n.find("content")
        return content.get("type"), content.get("default")
    except:
        return None, None


class RAInfo(object):
    '''
    A resource agent and whatever's useful about it.
    '''
    ra_tab = "    "  # four horses
    required_ops = ("start", "stop")
    no_interval_ops = ("start", "stop", "promote", "demote")
    skip_ops = ("meta-data", "validate-all")
    skip_op_attr = ("name",)

    def __init__(self, ra_class, ra_type, ra_provider="heartbeat", exclude_from_completion=None):
        self.excluded_from_completion = exclude_from_completion or []
        self.ra_class = ra_class
        self.ra_type = ra_type
        self.ra_provider = ra_provider
        if ra_class == 'ocf' and not self.ra_provider:
            self.ra_provider = "heartbeat"
        self.ra_elem = None
        self.broken_ra = False

    def __str__(self):
        return "%s:%s:%s" % (self.ra_class, self.ra_provider, self.ra_type) \
            if self.ra_class == "ocf" \
               else "%s:%s" % (self.ra_class, self.ra_type)

    def error(self, s):
        logger.error("%s: %s", self, s)

    def warn(self, s):
        logger.warning("%s: %s", self, s)

    def info(self, s):
        logger.info("%s: %s", self, s)

    def debug(self, s):
        logger.debug("%s: %s", self, s)

    def add_ra_params(self, ra):
        '''
        Add parameters from another RAInfo instance.
        '''
        try:
            if self.mk_ra_node() is None or ra.mk_ra_node() is None:
                return
        except:
            return
        try:
            params_node = self.ra_elem.findall("parameters")[0]
        except:
            params_node = etree.SubElement(self.ra_elem, "parameters")
        for n in ra.ra_elem.xpath("//parameters/parameter"):
            params_node.append(copy.deepcopy(n))

    def mk_ra_node(self):
        '''
        Return the resource_agent node.
        '''
        if self.ra_elem is not None:
            return self.ra_elem
        # don't try again in vain
        if self.broken_ra:
            return None
        self.broken_ra = True
        meta = self.meta()
        if meta is None:
            if not config.core.ignore_missing_metadata:
                self.error("got no meta-data, does this RA exist?")
            return None
        self.ra_elem = meta
        try:
            assert self.ra_elem.tag == 'resource-agent'
        except Exception:
            self.error("meta-data contains no resource-agent element")
            return None
        if self.ra_class == "stonith":
            self.add_ra_params(get_stonithd_meta())
        self.broken_ra = False
        return self.ra_elem

    def params(self, completion=False):
        '''
        Construct a dict of dicts: parameters are keys and
        dictionary of attributes/values are values. Cached too.

        completion:
        If true, filter some (advanced) parameters out.
        '''
        if completion:
            if self.mk_ra_node() is None:
                return None
            return [c.get("name")
                    for c in self.ra_elem.xpath("//parameters/parameter")
                    if c.get("name") and c.get("name") not in self.excluded_from_completion]
        ident = "ra_params-%s" % self
        if cache.is_cached(ident):
            return cache.retrieve(ident)
        if self.mk_ra_node() is None:
            return None
        d = {}
        for c in self.ra_elem.xpath("//parameters/parameter"):
            name = c.get("name")
            if not name:
                continue
            required = c.get("required") if not (c.get("deprecated") or c.get("obsoletes")) else "0"
            unique = c.get("unique")
            typ, default = _param_type_default(c)
            d[name] = {
                "required": required,
                "unique": unique,
                "type": typ,
                "default": default,
            }
        return cache.store(ident, d)

    def actions(self):
        '''
        Construct a dict of dicts: actions are keys and
        dictionary of attributes/values are values. Cached too.
        '''
        ident = "ra_actions-%s" % self
        if cache.is_cached(ident):
            return cache.retrieve(ident)
        if self.mk_ra_node() is None:
            return None

        actions_dict = {}
        actions_dict["monitor"] = []
        for elem in self.ra_elem.xpath("//actions/action"):
            name = elem.get("name")
            if not name or name in self.skip_ops:
                continue
            d = {}
            for key in list(elem.attrib.keys()):
                if key in self.skip_op_attr:
                    continue
                value = elem.get(key)
                if value:
                    d[key] = value
            if 'interval' not in d:
                d['interval'] = '0s'
            if name == "monitor":
                actions_dict[name].append(d)
            else:
                actions_dict[name] = d

        return cache.store(ident, actions_dict)

    def param_default(self, pname):
        '''
        Parameter's default.
        '''
        d = self.params()
        try:
            return d[pname]["default"]
        except:
            return None

    def normalize_parameters(self, root):
        """
        Find all instance_attributes/nvpair objects,
        check if parameter exists. If not, normalize name
        and check if THAT exists (replacing - with _).
        If so, change the name of the parameter.
        """
        params = self.params()
        if not params:
            return
        for nvp in root.xpath("instance_attributes/nvpair"):
            name = nvp.get("name")
            if name is not None and name not in params:
                name = name.replace("-", "_")
                if name in params:
                    nvp.attrib["name"] = name

    def sanity_check_params(self, ident, nvpairs, existence_only=False):
        '''
        nvpairs is a list of <nvpair> tags.
        - are all required parameters defined
        - do all parameters exist
        '''
        def reqd_params_list():
            '''
            List of required parameters.
            '''
            d = self.params()
            if not d:
                return []
            return [x for x in d if d[x]["required"] == '1']

        def unreq_param(p):
            '''
            Allow for some exceptions.

            - the rhcs stonith agents sometimes require "action" (in
              the meta-data) and "port", but they're automatically
              supplied by stonithd
            '''
            if self.ra_class == "stonith" and \
                (self.ra_type.startswith("rhcs/") or
                 self.ra_type.startswith("fence_")):
                if p in ("action", "port"):
                    return True
            return False

        rc = 0
        d = {}
        for nvp in nvpairs:
            if 'name' in nvp.attrib:
                d[nvp.get('name')] = nvp.get('value')
        if not existence_only:
            for p in reqd_params_list():
                if unreq_param(p):
                    continue
                if p not in d:
                    logger.error("%s: required parameter \"%s\" not defined", ident, p)
                    rc |= utils.get_check_rc()
        for p in d:
            if p.startswith("$"):
                # these are special, non-RA parameters
                continue
            if p not in self.params():
                logger.error("%s: parameter \"%s\" is not known", ident, p)
                rc |= utils.get_check_rc()
        return rc

    def get_op_attr_value(self, op, key, role=None, depth=None):
        """
        Get operation's attribute value
        Multi monitors should be distinguished by role or depth
        """
        try:
            # actions_dict example:
            # {'monitor': [
            #    {'depth': '0', 'timeout': '20s', 'interval': '10s', 'role': 'Promoted'},
            #    {'depth': '0', 'timeout': '20s', 'interval': '11s', 'role': 'Unpromoted'}
            #    ],
            #  'start': {'timeout': '20s'},
            #  'stop': {'timeout': '20s'}}
            actions_dict = self.actions()
            if not actions_dict:
                return None
            if op == 'monitor':
                if role is None and depth is None:
                    return actions_dict[op][0][key]
                if role:
                    for idx, monitor_item in enumerate(actions_dict[op]):
                        if monitor_item['role'] == role:
                            return actions_dict[op][idx][key]
                # Technically, there could be multiple entries defining different depths for a same role.
                if depth:
                    for idx, monitor_item in enumerate(actions_dict[op]):
                        if monitor_item['depth'] == depth:
                            return actions_dict[op][idx][key]
            else:
                return actions_dict[op][key]
        except:
            return None

    def sanity_check_ops(self, ident, ops, default_timeout):
        '''
        ops is a list of operations
        - do all operations exist
        - are timeouts sensible
        '''
        def timeout_check(op, item_dict, adv_timeout):
            """
            Helper method used by sanity_check_op_timeout, to check operation's timeout
            """
            rc = 0
            if "timeout" in item_dict:
                actual_timeout = item_dict["timeout"]
                timeout_string = "specified timeout"
            else:
                actual_timeout = default_timeout
                timeout_string = "default timeout"
            if actual_timeout and crm_time_cmp(adv_timeout, actual_timeout) > 0:
                logger.warning("%s: %s %s for %s is smaller than the advised %s",
                        ident, timeout_string, actual_timeout, op, adv_timeout)
                rc |= 1
            return rc

        def sanity_check_op_timeout(op, op_dict):
            """
            Helper method used by sanity_check_op, to check operation's timeout
            """
            rc = 0
            role = None
            depth = None
            if op == "monitor":
                for monitor_item in op_dict[op]:
                    role = monitor_item['role'] if 'role' in monitor_item else None
                    depth = monitor_item['depth'] if 'depth' in monitor_item else None
                    adv_timeout = self.get_op_attr_value(op, "timeout", role=role, depth=depth)
                    rc |= timeout_check(op, monitor_item, adv_timeout)
            else:
                adv_timeout = self.get_op_attr_value(op, "timeout")
                rc |= timeout_check(op, op_dict[op], adv_timeout)
            return rc

        def sanity_check_op_interval(op, op_dict):
            """
            Helper method used by sanity_check_op, to check operation's interval
            """
            rc = 0
            prev_intervals = []
            if op == "monitor":
                for monitor_item in op_dict[op]:
                    role = monitor_item['role'] if 'role' in monitor_item else None
                    depth = monitor_item['depth'] if 'depth' in monitor_item else None
                    # make sure interval in multi monitor operations is unique and non-zero
                    adv_interval = self.get_op_attr_value(op, "interval", role=role, depth=depth)
                    actual_interval_msec = crm_msec(monitor_item["interval"])
                    if actual_interval_msec == 0:
                        logger.warning("%s: interval in monitor should be larger than 0, advised is %s", ident, adv_interval)
                        rc |= 1
                    elif actual_interval_msec in prev_intervals:
                        logger.warning("%s: interval in monitor must be unique, advised is %s", ident, adv_interval)
                        rc |= 1
                    else:
                        prev_intervals.append(actual_interval_msec)
            elif "interval" in op_dict[op]:
                value = op_dict[op]["interval"]
                value_msec = crm_msec(value)
                if op in self.no_interval_ops and value_msec != 0:
                    logger.warning("%s: Specified interval for %s is %s, it must be 0", ident, op, value)
                    rc |= 1
            return rc

        def sanity_check_op(op, op_dict):
            """
            Helper method used by sanity_check_ops.
            """
            rc = 0
            if self.ra_class == "stonith" and op in ("start", "stop"):
                return rc
            if op not in self.actions():
                logger.warning("%s: action '%s' not found in Resource Agent meta-data", ident, op)
                rc |= 1
                return rc
            rc |= sanity_check_op_interval(op, op_dict)
            rc |= sanity_check_op_timeout(op, op_dict)
            return rc


        rc = 0
        op_dict = {}
        op_dict["monitor"] = []
        # ops example:
        # [
        #   ['monitor', [['role', 'Promoted'], ['interval', '10s']]],
        #   ['monitor', [['role', 'Unpromoted'], ['interval', '0']]],
        #   ['start', [['timeout', '20s'], ['interval', '0']]]
        # ]
        for op in ops:
            n_op = op[0]
            d = {}
            for key, value in op[1]:
                if key in self.skip_op_attr:
                    continue
                d[key] = value
            if n_op == "monitor":
                op_dict["monitor"].append(d)
            else:
                op_dict[n_op] = d
        for req_op in self.required_ops:
            if req_op not in op_dict:
                if not (self.ra_class == "stonith" and req_op in ("start", "stop")):
                    op_dict[req_op] = {}
        # op_dict example:
        # {'monitor': [
        #    {'role': 'Promoted', 'interval': '10s'},
        #    {'role': 'Unpromoted', 'interval': '0'}],
        #    'start': {'timeout': '20s', 'interval': '0'},
        #    'stop': {}
        # }
        for op in op_dict:
            rc |= sanity_check_op(op, op_dict)
        return rc


    def meta(self):
        '''
        RA meta-data as raw xml.
        Returns an etree xml object.
        '''
        sid = "ra_meta-%s" % self
        if cache.is_cached(sid):
            return cache.retrieve(sid)
        if self.ra_class in constants.meta_progs:
            l = prog_meta(self.ra_class)
        elif self.ra_class in constants.meta_progs_20:
            l = prog_meta(self.ra_class)
        else:
            l = ra_meta(self.ra_class, self.ra_type, self.ra_provider)
        if not l:
            return None
        try:
            xml = etree.fromstring('\n'.join(l))
        except Exception:
            self.error("Cannot parse meta-data XML")
            return None
        self.debug("read and cached meta-data")
        return cache.store(sid, xml)

    def meta_pretty(self):
        '''
        Print the RA meta-data in a human readable form.
        '''
        if self.mk_ra_node() is None:
            return ''
        l = []
        title = self.meta_title()
        l.append(title)
        longdesc = get_nodes_text(self.ra_elem, "longdesc")
        if longdesc:
            l.append(longdesc)
        if self.ra_class != "heartbeat":
            params = self.meta_parameters()
            if params:
                l.append(params.rstrip())
        actions = self.meta_actions()
        if actions:
            l.append(actions)
        return '\n\n'.join(l)

    def get_shortdesc(self, n):
        name = n.get("name")
        shortdesc = get_nodes_text(n, "shortdesc")
        longdesc = get_nodes_text(n, "longdesc")
        if shortdesc and shortdesc not in (name, longdesc, self.ra_type):
            return shortdesc
        return ''

    def meta_title(self):
        s = str(self)
        shortdesc = self.get_shortdesc(self.ra_elem)
        if shortdesc:
            s = "%s (%s)" % (shortdesc, s)
        return s

    def format_parameter(self, n):
        def meta_param_head():
            name = n.get("name")
            if not name:
                return None
            s = name
            if n.get("required") == "1":
                s = s + "*"
            typ, default = _param_type_default(n)
            if typ and default:
                s = "%s (%s, [%s])" % (s, typ, default)
            elif typ:
                s = "%s (%s)" % (s, typ)
            shortdesc = self.get_shortdesc(n)
            s = "%s: %s" % (s, shortdesc)
            return s
        head = meta_param_head()
        if not head:
            self.error("no name attribute for parameter")
            return ""
        l = [head]
        longdesc = get_nodes_text(n, "longdesc")
        if longdesc:
            l.append(self.ra_tab + longdesc.replace("\n", "\n" + self.ra_tab) + '\n')
        return '\n'.join(l)

    def meta_parameter(self, param):
        if self.mk_ra_node() is None:
            return ''
        for c in self.ra_elem.xpath("//parameters/parameter"):
            if c.get("name") == param:
                return self.format_parameter(c)

    def meta_parameters(self):
        if self.mk_ra_node() is None:
            return ''
        l = []
        for c in self.ra_elem.xpath("//parameters/parameter"):
            s = self.format_parameter(c)
            if s:
                l.append(s)
        if l:
            return "Parameters (*: required, []: default):\n\n" + '\n'.join(l)

    def meta_actions(self):
        def meta_action_head(n):
            name = n.get("name")
            if not name or name in self.skip_ops:
                return ''
            s = "%-13s" % name
            for a in list(n.attrib.keys()):
                if a in self.skip_op_attr:
                    continue
                v = n.get(a)
                if v:
                    s = "%s %s=%s" % (s, a, v)
            return s
        l = []
        for c in self.ra_elem.xpath("//actions/action"):
            s = meta_action_head(c)
            if s:
                l.append(self.ra_tab + s)
        if not l:
            return None
        return "Operations' defaults (advisory minimum):\n\n" + '\n'.join(l)


def get_ra(r):
    """
    Argument is either an xml resource tag with class, provider and type attributes,
    or a CLI style class:provider:type string.
    """
    if isinstance(r, str):
        cls, provider, typ = disambiguate_ra_type(r)
    else:
        cls, provider, typ = r.get('class'), r.get('provider'), r.get('type')
    # note order of arguments!
    return RAInfo(cls, typ, provider)


#
# resource type definition
#
def ra_type_validate(s, ra_class, provider, rsc_type):
    '''
    Only ocf ra class supports providers.
    '''
    if not rsc_type:
        logger.error("bad resource type specification %s", s)
        return False
    if ra_class == "ocf":
        if not provider:
            logger.error("provider could not be determined for %s", s)
            return False
    else:
        if provider:
            logger.warning("ra class %s does not support providers", ra_class)
            return True
    return True


def pick_provider(providers):
    '''
    Pick the most appropriate choice from a
    list of providers, falling back to
    'heartbeat' if no good choice is found
    '''
    if not providers or 'heartbeat' in providers:
        return 'heartbeat'
    elif 'pacemaker' in providers:
        return 'pacemaker'
    return providers[0]


def disambiguate_ra_type(s):
    '''
    Unravel [class:[provider:]]type
    '''
    l = s.split(':')
    if not l or len(l) > 3:
        return ["", "", ""]
    if len(l) == 3:
        return l
    elif len(l) == 2:
        cl, tp = l
    else:
        cl, tp = "ocf", l[0]
    pr = pick_provider(ra_providers(tp, cl)) if cl == 'ocf' else ''
    return cl, pr, tp


def can_validate_agent(agent):
    if utils.getuser() != 'root':
        return False
    if isinstance(agent, str):
        c, p, t = disambiguate_ra_type(agent)
        if c != "ocf":
            return False
        agent = RAInfo(c, t, p)
        if agent.mk_ra_node() is None:
            return False
    if len(agent.ra_elem.xpath('.//actions/action[@name="validate-all"]')) < 1:
        return False
    return True


def validate_agent(agentname, params, log=False):
    """
    Call the validate-all action on the agent, given
    the parameter hash params.
    agent: either a c:p:t agent name, or an RAInfo instance
    params: a hash of agent parameters
    Returns: (rc, out)
    """
    def find_agent():
        if not can_validate_agent(agentname):
            return None
        if isinstance(agentname, str):
            c, p, t = disambiguate_ra_type(agentname)
            if c != "ocf":
                raise ValueError("Only OCF agents are supported by this command")
            agent = RAInfo(c, t, p)
            if agent.mk_ra_node() is None:
                return None
        else:
            agent = agentname
        if len(agent.ra_elem.xpath('.//actions/action[@name="validate-all"]')) < 1:
            raise ValueError("validate-all action not supported by agent")
        return agent
    agent = find_agent()
    if agent is None:
        return (-1, "")

    my_env = os.environ.copy()
    my_env["OCF_ROOT"] = config.path.ocf_root
    for k, v in params.items():
        my_env["OCF_RESKEY_" + k] = v
    cmd = [os.path.join(config.path.ocf_root, "resource.d", agent.ra_provider, agent.ra_type), "validate-all"]
    if options.regression_tests:
        print(".EXT", " ".join(cmd))
    p = subprocess.Popen(cmd, stdout=subprocess.PIPE, stderr=subprocess.STDOUT, env=my_env)
    _out, _ = p.communicate()
    out = to_ascii(_out)
    p.wait()

    if log is True:
        for msg in out.splitlines():
            if msg.startswith("ERROR: "):
                logger.error(msg[7:])
            elif msg.startswith("WARNING: "):
                logger.warning(msg[9:])
            elif msg.startswith("INFO: "):
                logger.info(msg[6:])
            elif msg.startswith("DEBUG: "):
                logger.debug(msg[7:])
            else:
                logger.info(msg)
    return p.returncode, out


DLM_RA_SCRIPTS = """
primitive {id} ocf:pacemaker:controld \
op start timeout=90 \
op stop timeout=100 \
op monitor interval=60 timeout=60"""
FILE_SYSTEM_RA_SCRIPTS = """
primitive {id} ocf:heartbeat:Filesystem \
params directory="{mnt_point}" fstype="{fs_type}" device="{device}" \
op monitor interval=20 timeout=40 \
op start timeout=60 \
op stop timeout=60"""
LVMLOCKD_RA_SCRIPTS = """
primitive {id} ocf:heartbeat:lvmlockd \
op start timeout=90 \
op stop timeout=100 \
op monitor interval=30 timeout=90"""
LVMACTIVATE_RA_SCRIPTS = """
primitive {id} ocf:heartbeat:LVM-activate \
params vgname={vgname} vg_access_mode=lvmlockd activation_mode=shared \
op start timeout=90s \
op stop timeout=90s \
op monitor interval=30s timeout=90s"""
GROUP_SCRIPTS = """
group {id} {ra_string}"""
CLONE_SCRIPTS = """
clone {id} {group_id} meta interleave=true"""


CONFIGURE_RA_TEMPLATE_DICT = {
        "DLM": DLM_RA_SCRIPTS,
        "Filesystem": FILE_SYSTEM_RA_SCRIPTS,
        "LVMLockd": LVMLOCKD_RA_SCRIPTS,
        "LVMActivate": LVMACTIVATE_RA_SCRIPTS,
        "GROUP": GROUP_SCRIPTS,
        "CLONE": CLONE_SCRIPTS
        }
# vim:ts=4:sw=4:et:<|MERGE_RESOLUTION|>--- conflicted
+++ resolved
@@ -37,29 +37,6 @@
 
 
 @utils.memoize
-<<<<<<< HEAD
-=======
-def can_use_lrmadmin():
-    from distutils import version
-    # after this glue release all users can get meta-data and
-    # similar from lrmd
-    minimum_glue = "1.0.10"
-    _rc, glue_ver = ShellUtils().get_stdout("%s -v" % lrmadmin_prog, stderr_on=False)
-    if not glue_ver:  # lrmadmin probably not found
-        return False
-    v_min = version.LooseVersion(minimum_glue)
-    v_this = version.LooseVersion(glue_ver)
-    if v_this < v_min:
-        return False
-    if userdir.getuser() not in ("root", config.path.crm_daemon_user):
-        return False
-    if not (is_program(lrmadmin_prog) and is_process(pacemaker_execd())):
-        return False
-    return utils.ext_cmd(">/dev/null 2>&1 %s -C" % lrmadmin_prog) == 0
-
-
-@utils.memoize
->>>>>>> 21cbb9ee
 def can_use_crm_resource():
     _rc, s = ShellUtils().get_stdout("crm_resource --list-ocf-providers", stderr_on=False)
     return s != ""
