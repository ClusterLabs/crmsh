# Copyright (C) 2013 Kristoffer Gronlund <kgronlund@suse.com>
# See COPYING for license information.
'''
Functions that abstract creating and editing the corosync.conf
configuration file, and also the corosync-* utilities.
'''

import os
import re
import socket
import typing

from . import utils, sh
from . import tmpfiles
from . import parallax
from . import log
<<<<<<< HEAD
from . import conf_parser
=======
from .sh import ShellUtils
>>>>>>> b2728f3b


logger = log.setup_logger(__name__)


COROSYNC_TOKEN_DEFAULT = 1000  # in ms units


def is_knet() -> bool:
    res = get_value("totem.transport")
    return res and res == "knet"


def is_using_ipv6() -> bool:
    res = get_value("totem.ip_version")
    return res and res == "ipv6"


def get_link_number() -> int:
    link_num = 1
    for key, value in conf_parser.ConfParser.get_value("nodelist.node").items():
        if re.search("ring[1-7]_addr", key) and value:
            link_num += 1
    return link_num


def is_qdevice_configured() -> bool:
    return get_value("quorum.device.model") == "net"


def is_qdevice_tls_on() -> bool:
    return get_value("quorum.device.net.tls") == "on"


def configure_two_node(removing: bool = False, qdevice_adding: bool = False) -> None:
    """
    Enable or disable two_node in corosync.conf
    """
    quorum_votes_dict = utils.get_quorum_votes_dict()
    expected_votes = int(quorum_votes_dict["Expected"])
    if removing:
        expected_votes -= 1
    if qdevice_adding and expected_votes > 1:
        expected_votes += 1
    set_value("quorum.two_node", 1 if expected_votes == 2 else 0)


def conf():
    return os.getenv('COROSYNC_MAIN_CONFIG_FILE', '/etc/corosync/corosync.conf')


def check_tools():
    return all(utils.is_program(p)
               for p in ['corosync-cfgtool', 'corosync-quorumtool', 'corosync-cmapctl'])


def cfgtool(*args):
    return ShellUtils().get_stdout(['corosync-cfgtool'] + list(args), shell=False)


def query_status(status_type):
    """
    Query status of corosync

    Possible types could be ring/quorum/qdevice/qnetd
    """
    status_func_dict = {
            "ring": query_ring_status,
            "quorum": query_quorum_status,
            "qdevice": query_qdevice_status,
            "qnetd": query_qnetd_status
            }
    if status_type in status_func_dict:
        status_func_dict[status_type]()
    else:
        raise ValueError("Wrong type \"{}\" to query status".format(status_type))


def query_ring_status():
    """
    Query corosync ring status
    """
    rc, out, err = ShellUtils().get_stdout_stderr("corosync-cfgtool -s")
    if rc != 0 and err:
        raise ValueError(err)
    if out:
        print(out)


def query_quorum_status():
    """
    Query corosync quorum status

    """
    utils.print_cluster_nodes()
    rc, out, err = ShellUtils().get_stdout_stderr("corosync-quorumtool -s")
    if rc != 0 and err:
        raise ValueError(err)
    # If the return code of corosync-quorumtool is 2,
    # that means no problem appeared but node is not quorate
    if rc in [0, 2] and out:
        print(out)


def query_qdevice_status():
    """
    Query qdevice status
    """
    if not is_qdevice_configured():
        raise ValueError("QDevice/QNetd not configured!")
    cmd = "corosync-qdevice-tool -sv"
    out = sh.cluster_shell().get_stdout_or_raise_error(cmd)
    utils.print_cluster_nodes()
    print(out)


def query_qnetd_status():
    """
    Query qnetd status
    """
    import crmsh.bootstrap  # workaround for circular dependencies
    if not is_qdevice_configured():
        raise ValueError("QDevice/QNetd not configured!")
    cluster_name = get_value('totem.cluster_name')
    if not cluster_name:
        raise ValueError("cluster_name not configured!")
    qnetd_addr = get_value('quorum.device.net.host')
    if not qnetd_addr:
        raise ValueError("host for qnetd not configured!")

    # Configure ssh passwordless to qnetd if detect password is needed
    local_user, remote_user = utils.user_pair_for_ssh(qnetd_addr)
    if utils.check_ssh_passwd_need(local_user, remote_user, qnetd_addr):
        crmsh.bootstrap.configure_ssh_key(local_user)
        utils.ssh_copy_id(local_user, remote_user, qnetd_addr)

    cmd = "corosync-qnetd-tool -lv -c {}".format(cluster_name)
    result = parallax.parallax_call([qnetd_addr], cmd)
    _, qnetd_result_stdout, _ = result[0][1]
    if qnetd_result_stdout:
        utils.print_cluster_nodes()
        print(utils.to_ascii(qnetd_result_stdout))


<<<<<<< HEAD
=======
def add_nodelist_from_cmaptool():
    for nodeid, iplist in utils.get_nodeinfo_from_cmaptool().items():
        try:
            add_node_ucast(iplist, nodeid)
        except IPAlreadyConfiguredError:
            continue


def is_unicast():
    return get_value("totem.transport") == "udpu"


_tCOMMENT = 0
_tBEGIN = 1
_tEND = 2
_tVALUE = 3


class Token(object):
    def __init__(self, token, path, key=None, value=None):
        self.token = token
        self.path = '.'.join(path)
        self.key = key
        self.value = value

    def __repr__(self):
        if self.token == _tCOMMENT:
            return self.key
        elif self.token == _tBEGIN:
            return "%s {" % (self.key)
        elif self.token == _tEND:
            return '}'
        return '%s: %s' % (self.key, self.value)


def corosync_tokenizer(stream):
    """Parses the corosync config file into a token stream"""
    section_re = re.compile(r'(\w+)\s*{')
    value_re = re.compile(r'(\w+):\s*([\S ]+)')
    path = []
    while stream:
        stream = stream.lstrip()
        if not stream:
            break
        if stream[0] == '#':
            end = stream.find('\n')
            t = Token(_tCOMMENT, [], stream[:end])
            stream = stream[end:]
            yield t
            continue
        if stream[0] == '}':
            t = Token(_tEND, [])
            stream = stream[1:]
            yield t
            path = path[:-1]
            continue
        m = section_re.match(stream)
        if m:
            path.append(m.group(1))
            t = Token(_tBEGIN, path, m.group(1))
            stream = stream[m.end():]
            yield t
            continue
        m = value_re.match(stream)
        if m:
            t = Token(_tVALUE, path + [m.group(1)], m.group(1), m.group(2))
            stream = stream[m.end():]
            yield t
            continue
        raise ValueError("Parse error at [..%s..]" % (stream[:16]))


def make_section(path, contents=None):
    "Create a token sequence representing a section"
    if not contents:
        contents = []
    sp = path.split('.')
    name = sp[-1]
    for t in contents:
        if t.path and not t.path.startswith(path):
            raise ValueError("%s (%s) not in path %s" % (t.path, t.key, path))
    return [Token(_tBEGIN, sp, name)] + contents + [Token(_tEND, [])]


def make_value(path, value):
    "Create a token sequence representing a value"
    sp = path.split('.')
    name = sp[-1]
    return [Token(_tVALUE, sp, name, value)]


class Parser(object):
    def __init__(self, data):
        self._tokens = list(corosync_tokenizer(data))

    def find(self, name, start=0):
        """Gets the index of the element with the given path"""
        for i, t in enumerate(self._tokens[start:]):
            if t.path == name:
                return i + start
        return -1

    def find_bounds(self, name, start=0):
        """find the (start, end) of the next instance of name found at start"""
        i = self.find(name, start)
        if i < 0:
            return -1, -1
        if self._tokens[i].token != _tBEGIN:
            return i, i
        e = i + 1
        depth = 0
        while e < len(self._tokens):
            t = self._tokens[e]
            if t.token == _tBEGIN:
                depth += 1
            if t.token == _tEND:
                depth -= 1
            if depth < 0:
                break
            e += 1
        if e == len(self._tokens):
            raise ValueError("Unclosed section")
        return i, e

    def get(self, path):
        """Gets the value for the key (if any)"""
        for t in self._tokens:
            if t.token == _tVALUE and t.path == path:
                return t.value
        return None

    def get_all(self, path):
        """Returns all values matching path"""
        ret = []
        for t in self._tokens:
            if t.token == _tVALUE and t.path == path:
                ret.append(t.value)
        return ret

    def all_paths(self):
        """Returns all value paths"""
        ret = []
        for t in self._tokens:
            if t.token == _tVALUE:
                ret.append(t.path)
        return ret

    def count(self, path):
        """Returns the number of elements matching path"""
        n = 0
        for t in self._tokens:
            if t.path == path:
                n += 1
        return n

    def remove(self, path):
        """Removes the given section or value"""
        i, e = self.find_bounds(path)
        if i < 0:
            return
        self._tokens = self._tokens[:i] + self._tokens[(e+1):]

    def remove_section_where(self, path, key, value):
        """
        Remove section which contains key: value
        Used to remove node definitions
        """
        nth = -1
        start = 0
        keypath = '.'.join([path, key])
        while True:
            nth += 1
            i, e = self.find_bounds(path, start)
            start = e + 1
            if i < 0:
                break
            k = self.find(keypath, i)
            if k < 0 or k > e:
                continue
            vt = self._tokens[k]
            if vt.token == _tVALUE and vt.value == value:
                self._tokens = self._tokens[:i] + self._tokens[(e+1):]
                return nth
        return -1

    def add(self, path, tokens):
        """Adds tokens to a section"""
        logger.debug("corosync.add (%s) (%s)" % (path, tokens))
        if not path:
            self._tokens += tokens
            return
        start = self.find(path)
        if start < 0:
            return None
        depth = 0
        end = None
        for i, t in enumerate(self._tokens[start + 1:]):
            if t.token == _tBEGIN:
                depth += 1
            elif t.token == _tEND:
                depth -= 1
            if depth < 0:
                end = start + i + 1
                break
        if end is None:
            raise ValueError("Unterminated section at %s" % (start))
        self._tokens = self._tokens[:end] + tokens + self._tokens[end:]

    def set(self, path, value):
        """Sets a key: value entry. sections are given
        via dot-notation."""
        i = self.find(path)
        if i < 0:
            spath = path.split('.')
            return self.add('.'.join(spath[:-1]),
                            make_value(path, value))
        if self._tokens[i].token != _tVALUE:
            raise ValueError("%s is not a value" % (path))
        self._tokens[i].value = value

    def to_string(self):
        '''
        Serialize tokens into the corosync.conf
        file format
        '''
        def joiner(tstream):
            indent = 0
            last = None
            while tstream:
                t = tstream[0]
                if indent and t.token == _tEND:
                    indent -= 1
                s = ''
                if t.token == _tCOMMENT and (last and last.token != _tCOMMENT):
                    s += '\n'
                s += ('\t'*indent) + str(t) + '\n'
                if t.token == _tEND:
                    s += '\n'
                yield s
                if t.token == _tBEGIN:
                    indent += 1
                last = t
                tstream = tstream[1:]
        return ''.join(joiner(self._tokens))


>>>>>>> b2728f3b
def push_configuration(nodes):
    '''
    Push the local configuration to the list of remote nodes
    '''
    return utils.cluster_copy_file(conf(), nodes)


def pull_configuration(from_node):
    '''
    Copy the configuration from the given node to this node
    '''
    local_path = conf()
    _, fname = tmpfiles.create()
    print("Retrieving %s:%s..." % (from_node, local_path))
    cmd = ['scp', '-qC',
           '-o', 'PasswordAuthentication=no',
           '-o', 'StrictHostKeyChecking=no',
           '%s:%s' % (from_node, local_path),
           fname]
    rc = utils.ext_cmd_nosudo(cmd, shell=False)
    if rc == 0:
        data = open(fname).read()
        newhash = hash(data)
        if os.path.isfile(local_path):
            oldata = open(local_path).read()
            oldhash = hash(oldata)
            if newhash == oldhash:
                print("No change.")
                return
        print("Writing %s:%s..." % (utils.this_node(), local_path))
        local_file = open(local_path, 'w')
        local_file.write(data)
        local_file.close()
    else:
        raise ValueError("Failed to retrieve %s from %s" % (local_path, from_node))


def diff_configuration(nodes, checksum=False):
    local_path = conf()
    this_node = utils.this_node()
    nodes = list(nodes)
    if checksum:
        utils.remote_checksum(local_path, nodes, this_node)
    elif len(nodes) == 1:
        utils.remote_diff_this(local_path, nodes, this_node)
    elif this_node in nodes:
        nodes.remove(this_node)
        utils.remote_diff_this(local_path, nodes, this_node)
    elif nodes:
        utils.remote_diff(local_path, nodes)


def get_free_nodeid():
    ids = get_values('nodelist.node.nodeid')
    if not ids:
        return 1
    ids = [int(i) for i in ids]
    max_id = max(ids) + 1
    for i in range(1, max_id):
        if i not in ids:
            return i
    return max_id


def get_value(path, index: int = 0):
    return conf_parser.ConfParser.get_value(path, index)


def get_values(path):
    return conf_parser.ConfParser.get_values(path)


def set_value(path, value, index: int = 0):
    conf_parser.ConfParser.set_value(path, value, index)


class IPAlreadyConfiguredError(Exception):
    pass


def find_configured_ip(ip_list):
    """
    find if the same IP already configured
    If so, raise IPAlreadyConfiguredError
    """
    data = utils.read_from_file(conf())
    corosync_iplist = re.findall('ring[0-7]_addr:\s*(.*?)\n', data)

    # all_possible_ip is a ip set to check whether one of them already configured
    all_possible_ip = set(ip_list)
    # get local ip list
    is_ipv6 = utils.IP.is_ipv6(ip_list[0])
    local_ip_list = utils.InterfacesInfo.get_local_ip_list(is_ipv6)
    # extend all_possible_ip if ip_list contain local ip
    # to avoid this scenarios in join node:
    #   eth0's ip already configured in corosync.conf
    #   eth1's ip also want to add in nodelist
    # if this scenarios happened, raise IPAlreadyConfiguredError
    if bool(set(ip_list) & set(local_ip_list)):
        all_possible_ip |= set(local_ip_list)
    configured_ip = list(all_possible_ip & set(corosync_iplist))
    if configured_ip:
        raise IPAlreadyConfiguredError("IP {} was already configured".format(','.join(configured_ip)))


def add_node_config(ip_list: typing.List[str]) -> None:
    """
    Add nodelist in corosync.conf
    """
    find_configured_ip(ip_list)
    inst = conf_parser.ConfParser()
    inst.convert2dict()
    node_index = len(inst.get_all("nodelist.node"))
    for i, addr in enumerate(ip_list):
        inst.set("nodelist.node.ring{}_addr".format(i), addr, node_index)
    inst.set("nodelist.node.name", utils.this_node(), node_index)
    inst.set("nodelist.node.nodeid", get_free_nodeid(), node_index)
    utils.str2file(inst.convert2string(), conf())


def del_node(addr: str) -> None:
    '''
    Remove node from corosync
    '''
<<<<<<< HEAD
    inst = conf_parser.ConfParser()
    inst.convert2dict()
    name_list = inst.get_all("nodelist.node.ring0_addr")
    index = name_list.index(addr)
    inst.remove("nodelist.node", index)
    utils.str2file(inst.convert2string(), conf())
=======
    p = Parser(utils.read_from_file(conf()))
    nth = p.remove_section_where('nodelist.node', 'ring0_addr', addr)
    if nth == -1:
        return

    num_nodes = p.count('nodelist.node')
    p.set('quorum.two_node', '1' if num_nodes == 2 else '0')
    if p.get("quorum.device.model") == "net":
        p.set('quorum.two_node', '0')

    utils.str2file(p.to_string(), conf())


_COROSYNC_CONF_TEMPLATE_HEAD = """# Please read the corosync.conf.5 manual page

totem {
    version:    2
    cluster_name:   %(clustername)s
    clear_node_high_bit: yes
"""
_COROSYNC_CONF_TEMPLATE_TAIL = """
    %(rrp_mode)s
    %(transport)s
    %(ipv6)s
    %(ipv6_nodeid)s
}

logging {
    fileline:   off
    to_stderr:  no
    to_logfile: yes
    logfile:    /var/log/cluster/corosync.log
    to_syslog:  yes
    debug:      off
    timestamp:  on
    logger_subsys {
        subsys:     QUORUM
        debug:  off
    }
}

%(nodelist)s
%(quorum)s
"""
_COROSYNC_CONF_TEMPLATE_RING = """
    interface {
        ringnumber: %(number)d
        %(bindnetaddr)s
%(mcast)s
        ttl: 1
    }
"""


def create_configuration(clustername="hacluster",
                         bindnetaddr=None,
                         mcastaddr=None,
                         mcastport=None,
                         ringXaddr=None,
                         transport=None,
                         ipv6=False,
                         nodeid=None,
                         two_rings=False,
                         qdevice=None):

    if transport == "udpu":
        ring_tmpl = ""
        for i in 0, 1:
            ring_tmpl += "        ring{}_addr: {}\n".format(i, ringXaddr[i])
            if not two_rings:
                break

        nodelist_tmpl = """nodelist {
    node {
%(ringaddr)s
        nodeid: 1
    }
}
""" % {"ringaddr": ring_tmpl}
    else:
        nodelist_tmpl = ""

    transport_tmpl = ""
    if transport is not None:
        transport_tmpl = "transport: {}\n".format(transport)

    rrp_mode_tmp = ""
    if two_rings:
        rrp_mode_tmp = "rrp_mode:  passive"

    ipv6_tmpl = ""
    ipv6_nodeid = ""
    if ipv6:
        ipv6_tmpl = "ip_version:  ipv6"
        if transport != "udpu":
            ipv6_nodeid = "nodeid:  %d" % nodeid

    quorum_tmpl = """quorum {
    # Enable and configure quorum subsystem (default: off)
    # see also corosync.conf.5 and votequorum.5
    provider: corosync_votequorum
    expected_votes: 1
    two_node: 0
}
"""
    if qdevice is not None:
        quorum_tmpl = """quorum {
    # Enable and configure quorum subsystem (default: off)
    # see also corosync.conf.5 and votequorum.5
    provider: corosync_votequorum
    expected_votes: 1
    two_node: 0
    device {
      votes: 0
      model: net
      net {
        tls: %(tls)s
        host: %(ip)s
        port: %(port)s
        algorithm: %(algo)s
        tie_breaker: %(tie_breaker)s
      }
    }
}
""" % qdevice.__dict__

    config_common = {
        "clustername": clustername,
        "nodelist": nodelist_tmpl,
        "quorum": quorum_tmpl,
        "ipv6": ipv6_tmpl,
        "ipv6_nodeid": ipv6_nodeid,
        "rrp_mode": rrp_mode_tmp,
        "transport": transport_tmpl
    }

    _COROSYNC_CONF_TEMPLATE_RING_ALL = ""
    mcast_tmp = []
    bindnetaddr_tmp = []
    config_ring = []
    for i in 0, 1:
        mcast_tmp.append("")
        if mcastaddr is not None:
            mcast_tmp[i] += "        mcastaddr:   {}\n".format(mcastaddr[i])
        if mcastport is not None:
            mcast_tmp[i] += "        mcastport:   {}".format(mcastport[i])

        bindnetaddr_tmp.append("")
        if bindnetaddr is None:
            bindnetaddr_tmp[i] = ""
        else:
            bindnetaddr_tmp[i] = "bindnetaddr: {}".format(bindnetaddr[i])

        config_ring.append("")
        config_ring[i] = {
            "bindnetaddr": bindnetaddr_tmp[i],
            "mcast": mcast_tmp[i],
            "number": i
        }
        _COROSYNC_CONF_TEMPLATE_RING_ALL += _COROSYNC_CONF_TEMPLATE_RING % config_ring[i]

        if not two_rings:
            break

    _COROSYNC_CONF_TEMPLATE = _COROSYNC_CONF_TEMPLATE_HEAD + \
                              _COROSYNC_CONF_TEMPLATE_RING_ALL + \
                              _COROSYNC_CONF_TEMPLATE_TAIL
    utils.str2file(_COROSYNC_CONF_TEMPLATE % config_common, conf())
>>>>>>> b2728f3b


def get_corosync_value(key):
    """
    Get corosync configuration value from corosync-cmapctl or corosync.conf
    """
    try:
        out = sh.cluster_shell().get_stdout_or_raise_error("corosync-cmapctl {}".format(key))
        res = re.search(r'{}\s+.*=\s+(.*)'.format(key), out)
        return res.group(1) if res else None
    except ValueError:
        out = get_value(key)
        return out


def get_corosync_value_dict():
    """
    Get corosync value, then return these values as dict
    """
    value_dict = {}

    token = get_corosync_value("totem.token")
    value_dict["token"] = int(int(token)/1000) if token else int(COROSYNC_TOKEN_DEFAULT/1000)

    consensus = get_corosync_value("totem.consensus")
    value_dict["consensus"] = int(int(consensus)/1000) if consensus else int(value_dict["token"]*1.2)

    return value_dict


def token_and_consensus_timeout():
    """
    Get corosync token plus consensus timeout
    """
    _dict = get_corosync_value_dict()
    return _dict["token"] + _dict["consensus"]<|MERGE_RESOLUTION|>--- conflicted
+++ resolved
@@ -14,11 +14,8 @@
 from . import tmpfiles
 from . import parallax
 from . import log
-<<<<<<< HEAD
 from . import conf_parser
-=======
 from .sh import ShellUtils
->>>>>>> b2728f3b
 
 
 logger = log.setup_logger(__name__)
@@ -163,255 +160,6 @@
         print(utils.to_ascii(qnetd_result_stdout))
 
 
-<<<<<<< HEAD
-=======
-def add_nodelist_from_cmaptool():
-    for nodeid, iplist in utils.get_nodeinfo_from_cmaptool().items():
-        try:
-            add_node_ucast(iplist, nodeid)
-        except IPAlreadyConfiguredError:
-            continue
-
-
-def is_unicast():
-    return get_value("totem.transport") == "udpu"
-
-
-_tCOMMENT = 0
-_tBEGIN = 1
-_tEND = 2
-_tVALUE = 3
-
-
-class Token(object):
-    def __init__(self, token, path, key=None, value=None):
-        self.token = token
-        self.path = '.'.join(path)
-        self.key = key
-        self.value = value
-
-    def __repr__(self):
-        if self.token == _tCOMMENT:
-            return self.key
-        elif self.token == _tBEGIN:
-            return "%s {" % (self.key)
-        elif self.token == _tEND:
-            return '}'
-        return '%s: %s' % (self.key, self.value)
-
-
-def corosync_tokenizer(stream):
-    """Parses the corosync config file into a token stream"""
-    section_re = re.compile(r'(\w+)\s*{')
-    value_re = re.compile(r'(\w+):\s*([\S ]+)')
-    path = []
-    while stream:
-        stream = stream.lstrip()
-        if not stream:
-            break
-        if stream[0] == '#':
-            end = stream.find('\n')
-            t = Token(_tCOMMENT, [], stream[:end])
-            stream = stream[end:]
-            yield t
-            continue
-        if stream[0] == '}':
-            t = Token(_tEND, [])
-            stream = stream[1:]
-            yield t
-            path = path[:-1]
-            continue
-        m = section_re.match(stream)
-        if m:
-            path.append(m.group(1))
-            t = Token(_tBEGIN, path, m.group(1))
-            stream = stream[m.end():]
-            yield t
-            continue
-        m = value_re.match(stream)
-        if m:
-            t = Token(_tVALUE, path + [m.group(1)], m.group(1), m.group(2))
-            stream = stream[m.end():]
-            yield t
-            continue
-        raise ValueError("Parse error at [..%s..]" % (stream[:16]))
-
-
-def make_section(path, contents=None):
-    "Create a token sequence representing a section"
-    if not contents:
-        contents = []
-    sp = path.split('.')
-    name = sp[-1]
-    for t in contents:
-        if t.path and not t.path.startswith(path):
-            raise ValueError("%s (%s) not in path %s" % (t.path, t.key, path))
-    return [Token(_tBEGIN, sp, name)] + contents + [Token(_tEND, [])]
-
-
-def make_value(path, value):
-    "Create a token sequence representing a value"
-    sp = path.split('.')
-    name = sp[-1]
-    return [Token(_tVALUE, sp, name, value)]
-
-
-class Parser(object):
-    def __init__(self, data):
-        self._tokens = list(corosync_tokenizer(data))
-
-    def find(self, name, start=0):
-        """Gets the index of the element with the given path"""
-        for i, t in enumerate(self._tokens[start:]):
-            if t.path == name:
-                return i + start
-        return -1
-
-    def find_bounds(self, name, start=0):
-        """find the (start, end) of the next instance of name found at start"""
-        i = self.find(name, start)
-        if i < 0:
-            return -1, -1
-        if self._tokens[i].token != _tBEGIN:
-            return i, i
-        e = i + 1
-        depth = 0
-        while e < len(self._tokens):
-            t = self._tokens[e]
-            if t.token == _tBEGIN:
-                depth += 1
-            if t.token == _tEND:
-                depth -= 1
-            if depth < 0:
-                break
-            e += 1
-        if e == len(self._tokens):
-            raise ValueError("Unclosed section")
-        return i, e
-
-    def get(self, path):
-        """Gets the value for the key (if any)"""
-        for t in self._tokens:
-            if t.token == _tVALUE and t.path == path:
-                return t.value
-        return None
-
-    def get_all(self, path):
-        """Returns all values matching path"""
-        ret = []
-        for t in self._tokens:
-            if t.token == _tVALUE and t.path == path:
-                ret.append(t.value)
-        return ret
-
-    def all_paths(self):
-        """Returns all value paths"""
-        ret = []
-        for t in self._tokens:
-            if t.token == _tVALUE:
-                ret.append(t.path)
-        return ret
-
-    def count(self, path):
-        """Returns the number of elements matching path"""
-        n = 0
-        for t in self._tokens:
-            if t.path == path:
-                n += 1
-        return n
-
-    def remove(self, path):
-        """Removes the given section or value"""
-        i, e = self.find_bounds(path)
-        if i < 0:
-            return
-        self._tokens = self._tokens[:i] + self._tokens[(e+1):]
-
-    def remove_section_where(self, path, key, value):
-        """
-        Remove section which contains key: value
-        Used to remove node definitions
-        """
-        nth = -1
-        start = 0
-        keypath = '.'.join([path, key])
-        while True:
-            nth += 1
-            i, e = self.find_bounds(path, start)
-            start = e + 1
-            if i < 0:
-                break
-            k = self.find(keypath, i)
-            if k < 0 or k > e:
-                continue
-            vt = self._tokens[k]
-            if vt.token == _tVALUE and vt.value == value:
-                self._tokens = self._tokens[:i] + self._tokens[(e+1):]
-                return nth
-        return -1
-
-    def add(self, path, tokens):
-        """Adds tokens to a section"""
-        logger.debug("corosync.add (%s) (%s)" % (path, tokens))
-        if not path:
-            self._tokens += tokens
-            return
-        start = self.find(path)
-        if start < 0:
-            return None
-        depth = 0
-        end = None
-        for i, t in enumerate(self._tokens[start + 1:]):
-            if t.token == _tBEGIN:
-                depth += 1
-            elif t.token == _tEND:
-                depth -= 1
-            if depth < 0:
-                end = start + i + 1
-                break
-        if end is None:
-            raise ValueError("Unterminated section at %s" % (start))
-        self._tokens = self._tokens[:end] + tokens + self._tokens[end:]
-
-    def set(self, path, value):
-        """Sets a key: value entry. sections are given
-        via dot-notation."""
-        i = self.find(path)
-        if i < 0:
-            spath = path.split('.')
-            return self.add('.'.join(spath[:-1]),
-                            make_value(path, value))
-        if self._tokens[i].token != _tVALUE:
-            raise ValueError("%s is not a value" % (path))
-        self._tokens[i].value = value
-
-    def to_string(self):
-        '''
-        Serialize tokens into the corosync.conf
-        file format
-        '''
-        def joiner(tstream):
-            indent = 0
-            last = None
-            while tstream:
-                t = tstream[0]
-                if indent and t.token == _tEND:
-                    indent -= 1
-                s = ''
-                if t.token == _tCOMMENT and (last and last.token != _tCOMMENT):
-                    s += '\n'
-                s += ('\t'*indent) + str(t) + '\n'
-                if t.token == _tEND:
-                    s += '\n'
-                yield s
-                if t.token == _tBEGIN:
-                    indent += 1
-                last = t
-                tstream = tstream[1:]
-        return ''.join(joiner(self._tokens))
-
-
->>>>>>> b2728f3b
 def push_configuration(nodes):
     '''
     Push the local configuration to the list of remote nodes
@@ -536,183 +284,12 @@
     '''
     Remove node from corosync
     '''
-<<<<<<< HEAD
     inst = conf_parser.ConfParser()
     inst.convert2dict()
     name_list = inst.get_all("nodelist.node.ring0_addr")
     index = name_list.index(addr)
     inst.remove("nodelist.node", index)
     utils.str2file(inst.convert2string(), conf())
-=======
-    p = Parser(utils.read_from_file(conf()))
-    nth = p.remove_section_where('nodelist.node', 'ring0_addr', addr)
-    if nth == -1:
-        return
-
-    num_nodes = p.count('nodelist.node')
-    p.set('quorum.two_node', '1' if num_nodes == 2 else '0')
-    if p.get("quorum.device.model") == "net":
-        p.set('quorum.two_node', '0')
-
-    utils.str2file(p.to_string(), conf())
-
-
-_COROSYNC_CONF_TEMPLATE_HEAD = """# Please read the corosync.conf.5 manual page
-
-totem {
-    version:    2
-    cluster_name:   %(clustername)s
-    clear_node_high_bit: yes
-"""
-_COROSYNC_CONF_TEMPLATE_TAIL = """
-    %(rrp_mode)s
-    %(transport)s
-    %(ipv6)s
-    %(ipv6_nodeid)s
-}
-
-logging {
-    fileline:   off
-    to_stderr:  no
-    to_logfile: yes
-    logfile:    /var/log/cluster/corosync.log
-    to_syslog:  yes
-    debug:      off
-    timestamp:  on
-    logger_subsys {
-        subsys:     QUORUM
-        debug:  off
-    }
-}
-
-%(nodelist)s
-%(quorum)s
-"""
-_COROSYNC_CONF_TEMPLATE_RING = """
-    interface {
-        ringnumber: %(number)d
-        %(bindnetaddr)s
-%(mcast)s
-        ttl: 1
-    }
-"""
-
-
-def create_configuration(clustername="hacluster",
-                         bindnetaddr=None,
-                         mcastaddr=None,
-                         mcastport=None,
-                         ringXaddr=None,
-                         transport=None,
-                         ipv6=False,
-                         nodeid=None,
-                         two_rings=False,
-                         qdevice=None):
-
-    if transport == "udpu":
-        ring_tmpl = ""
-        for i in 0, 1:
-            ring_tmpl += "        ring{}_addr: {}\n".format(i, ringXaddr[i])
-            if not two_rings:
-                break
-
-        nodelist_tmpl = """nodelist {
-    node {
-%(ringaddr)s
-        nodeid: 1
-    }
-}
-""" % {"ringaddr": ring_tmpl}
-    else:
-        nodelist_tmpl = ""
-
-    transport_tmpl = ""
-    if transport is not None:
-        transport_tmpl = "transport: {}\n".format(transport)
-
-    rrp_mode_tmp = ""
-    if two_rings:
-        rrp_mode_tmp = "rrp_mode:  passive"
-
-    ipv6_tmpl = ""
-    ipv6_nodeid = ""
-    if ipv6:
-        ipv6_tmpl = "ip_version:  ipv6"
-        if transport != "udpu":
-            ipv6_nodeid = "nodeid:  %d" % nodeid
-
-    quorum_tmpl = """quorum {
-    # Enable and configure quorum subsystem (default: off)
-    # see also corosync.conf.5 and votequorum.5
-    provider: corosync_votequorum
-    expected_votes: 1
-    two_node: 0
-}
-"""
-    if qdevice is not None:
-        quorum_tmpl = """quorum {
-    # Enable and configure quorum subsystem (default: off)
-    # see also corosync.conf.5 and votequorum.5
-    provider: corosync_votequorum
-    expected_votes: 1
-    two_node: 0
-    device {
-      votes: 0
-      model: net
-      net {
-        tls: %(tls)s
-        host: %(ip)s
-        port: %(port)s
-        algorithm: %(algo)s
-        tie_breaker: %(tie_breaker)s
-      }
-    }
-}
-""" % qdevice.__dict__
-
-    config_common = {
-        "clustername": clustername,
-        "nodelist": nodelist_tmpl,
-        "quorum": quorum_tmpl,
-        "ipv6": ipv6_tmpl,
-        "ipv6_nodeid": ipv6_nodeid,
-        "rrp_mode": rrp_mode_tmp,
-        "transport": transport_tmpl
-    }
-
-    _COROSYNC_CONF_TEMPLATE_RING_ALL = ""
-    mcast_tmp = []
-    bindnetaddr_tmp = []
-    config_ring = []
-    for i in 0, 1:
-        mcast_tmp.append("")
-        if mcastaddr is not None:
-            mcast_tmp[i] += "        mcastaddr:   {}\n".format(mcastaddr[i])
-        if mcastport is not None:
-            mcast_tmp[i] += "        mcastport:   {}".format(mcastport[i])
-
-        bindnetaddr_tmp.append("")
-        if bindnetaddr is None:
-            bindnetaddr_tmp[i] = ""
-        else:
-            bindnetaddr_tmp[i] = "bindnetaddr: {}".format(bindnetaddr[i])
-
-        config_ring.append("")
-        config_ring[i] = {
-            "bindnetaddr": bindnetaddr_tmp[i],
-            "mcast": mcast_tmp[i],
-            "number": i
-        }
-        _COROSYNC_CONF_TEMPLATE_RING_ALL += _COROSYNC_CONF_TEMPLATE_RING % config_ring[i]
-
-        if not two_rings:
-            break
-
-    _COROSYNC_CONF_TEMPLATE = _COROSYNC_CONF_TEMPLATE_HEAD + \
-                              _COROSYNC_CONF_TEMPLATE_RING_ALL + \
-                              _COROSYNC_CONF_TEMPLATE_TAIL
-    utils.str2file(_COROSYNC_CONF_TEMPLATE % config_common, conf())
->>>>>>> b2728f3b
 
 
 def get_corosync_value(key):
