# Copyright (C) 2008-2011 Dejan Muhamedagic <dmuhamedagic@suse.de>
# See COPYING for license information.

import errno
import os
import socket
import sys
import typing
from tempfile import mkstemp
import subprocess
import re
import glob
import time
import datetime
import shutil
import shlex
import bz2
import fnmatch
import gc
import ipaddress
import argparse
import random
import string
import grp
import gzip
import bz2
import lzma
from pathlib import Path
from contextlib import contextmanager, closing
from stat import S_ISBLK
from lxml import etree

import crmsh.parallax
<<<<<<< HEAD
from . import corosync
from . import config
=======
import crmsh.user_of_host
from . import config, sh
>>>>>>> b2728f3b
from . import userdir
from . import constants
from . import options
from . import term
from distutils.version import LooseVersion
from .constants import SSH_OPTION
from . import log
from .prun import prun
from .sh import ShellUtils
from .service_manager import ServiceManager

logger = log.setup_logger(__name__)
logger_utils = log.LoggerUtils(logger)


class TerminateSubCommand(Exception):
    """
    This is an exception to jump out of subcommand when meeting errors while staying interactive shell
    """


def to_ascii(input_str):
    """Convert the bytes string to a ASCII string
    Usefull to remove accent (diacritics)"""
    if input_str is None:
        return input_str
    if isinstance(input_str, str):
        return input_str
    try:
        return str(input_str, 'utf-8')
    except UnicodeDecodeError:
        if config.core.debug or options.regression_tests:
            import traceback
            traceback.print_exc()
        return input_str.decode('utf-8', errors='ignore')


def filter_keys(key_list, args, sign="="):
    """Return list item which not be completed yet"""
    return [s+sign for s in key_list if any_startswith(args, s+sign) is None]


def any_startswith(iterable, prefix):
    """Return first element in iterable which startswith prefix, or None."""
    for element in iterable:
        if element.startswith(prefix):
            return element
    return None


def rindex(iterable, value):
    return len(iterable) - iterable[::-1].index(value) - 1


def memoize(function):
    "Decorator to invoke a function once only for any argument"
    memoized = {}

    def inner(*args):
        if args in memoized:
            return memoized[args]
        r = function(*args)
        memoized[args] = r
        return r
    return inner


@contextmanager
def nogc():
    gc.disable()
    try:
        yield
    finally:
        gc.enable()


getuser = userdir.getuser
gethomedir = userdir.gethomedir


<<<<<<< HEAD
class UserOfHost:
    class UserNotFoundError(Exception):
        pass

    @staticmethod
    def instance():
        return _user_of_host_instance

    def __init__(self):
        self._user_cache = dict()
        self._user_pair_cache = dict()

    def user_of(self, host):
        cached = self._user_cache.get(host)
        if cached is None:
            ret = self._get_user_of_host_from_config(host)
            if ret is None:
                raise self.UserNotFoundError
            else:
                self._user_cache[host] = ret
                return ret
        else:
            return cached

    def user_pair_for_ssh(self, host: str) -> typing.Tuple[str, str]:
        """Return (local_user, remote_user) pair for ssh connection"""
        local_user = None
        remote_user = None
        try:
            local_user = self.user_of(this_node())
            remote_user = self.user_of(host)
            return local_user, remote_user
        except self.UserNotFoundError:
            cached = self._user_pair_cache.get(host)
            if cached is None:
                if local_user is not None:
                    ret = local_user, local_user
                    self._user_pair_cache[host] = ret
                    return ret
                else:
                    ret = self._guess_user_for_ssh(host)
                    if ret is None:
                        raise self.UserNotFoundError
                    else:
                        self._user_pair_cache[host] = ret
                        return ret
            else:
                return cached


    @staticmethod
    def _get_user_of_host_from_config(host):
        try:
            canonical, aliases, _ = socket.gethostbyaddr(host)
            aliases = set(aliases)
            aliases.add(canonical)
            aliases.add(host)
        except (socket.herror, socket.gaierror):
            aliases = {host}
        hosts = config.get_option('core', 'hosts')
        if hosts == ['']:
            return None
        for item in hosts:
            if item.find('@') != -1:
                user, node = item.split('@')
            else:
                user = userdir.getuser()
                node = item
            if node in aliases:
                return user
        logger.debug('Failed to get the user of host %s (aliases: %s). Known hosts are %s', host, aliases, hosts)
        return None

    @staticmethod
    def _guess_user_for_ssh(host: str) -> typing.Tuple[str, str]:
        args = ['ssh']
        args.extend(constants.SSH_OPTION_ARGS)
        if userdir.get_sudoer():
            args.extend(['-o', 'BatchMode=yes', host, 'sudo', 'true'])
        else:
            args.extend(['-o', 'BatchMode=yes', host, 'true'])
        rc = subprocess.call(
            args,
            stdin=subprocess.DEVNULL,
            stdout=subprocess.DEVNULL,
            stderr=subprocess.DEVNULL,
        )
        if rc == 0:
            user = userdir.getuser()
            return user, user
        else:
            return None



_user_of_host_instance = UserOfHost()


=======
>>>>>>> b2728f3b
def user_of(host):
    return crmsh.user_of_host.instance().user_of(host)


def user_pair_for_ssh(host):
    try:
        return crmsh.user_of_host.instance().user_pair_for_ssh(host)
    except crmsh.user_of_host.UserNotFoundError:
        raise ValueError('Can not create ssh session from {} to {}.'.format(this_node(), host))


def ssh_copy_id_no_raise(local_user, remote_user, remote_node):
    if check_ssh_passwd_need(local_user, remote_user, remote_node):
        logger.info("Configuring SSH passwordless with {}@{}".format(remote_user, remote_node))
        cmd = "ssh-copy-id -i ~/.ssh/id_rsa.pub '{}@{}' &> /dev/null".format(remote_user, remote_node)
        result = sh.LocalShell().su_subprocess_run(local_user, cmd, tty=True)
        return result.returncode
    else:
        return 0


def ssh_copy_id(local_user, remote_user, remote_node):
    if 0 != ssh_copy_id_no_raise(local_user, remote_user, remote_node):
        fatal("Failed to login to remote host {}@{}".format(remote_user, remote_node))


@memoize
def this_node():
    'returns name of this node (hostname)'
    return os.uname()[1]


_cib_shadow = 'CIB_shadow'
_cib_in_use = ''


def set_cib_in_use(name):
    os.putenv(_cib_shadow, name)
    global _cib_in_use
    _cib_in_use = name


def clear_cib_in_use():
    os.unsetenv(_cib_shadow)
    global _cib_in_use
    _cib_in_use = ''


def get_cib_in_use():
    return _cib_in_use


def get_tempdir():
    return os.getenv("TMPDIR") or "/tmp"


def is_program(prog):
    """Is this program available?"""
    def isexec(filename):
        return os.path.isfile(filename) and os.access(filename, os.X_OK)
    for p in os.getenv("PATH").split(os.pathsep):
        f = os.path.join(p, prog)
        if isexec(f):
            return f
    return None


def pacemaker_20_daemon(new, old):
    "helper to discover renamed pacemaker daemons"
    if is_program(new):
        return new
    return old


@memoize
def pacemaker_attrd():
    return pacemaker_20_daemon("pacemaker-attrd", "attrd")


@memoize
def pacemaker_based():
    return pacemaker_20_daemon("pacemaker-based", "cib")


@memoize
def pacemaker_controld():
    return pacemaker_20_daemon("pacemaker-controld", "crmd")


@memoize
def pacemaker_execd():
    return pacemaker_20_daemon("pacemaker-execd", "lrmd")


@memoize
def pacemaker_fenced():
    return pacemaker_20_daemon("pacemaker-fenced", "stonithd")


@memoize
def pacemaker_remoted():
    return pacemaker_20_daemon("pacemaker-remoted", "pacemaker_remoted")


@memoize
def pacemaker_schedulerd():
    return pacemaker_20_daemon("pacemaker-schedulerd", "pengine")


def pacemaker_daemon(name):
    if name == "attrd" or name == "pacemaker-attrd":
        return pacemaker_attrd()
    if name == "cib" or name == "pacemaker-based":
        return pacemaker_based()
    if name == "crmd" or name == "pacemaker-controld":
        return pacemaker_controld()
    if name == "lrmd" or name == "pacemaker-execd":
        return pacemaker_execd()
    if name == "stonithd" or name == "pacemaker-fenced":
        return pacemaker_fenced()
    if name == "pacemaker_remoted" or name == "pacemeaker-remoted":
        return pacemaker_remoted()
    if name == "pengine" or name == "pacemaker-schedulerd":
        return pacemaker_schedulerd()
    raise ValueError("Not a Pacemaker daemon name: {}".format(name))


def can_ask(background_wait=True):
    """
    Is user-interactivity possible?
    Checks if connected to a TTY.
    """
    can_ask =  (not options.ask_no) and sys.stdin.isatty()
    if not background_wait:
        try:
            can_ask = can_ask and os.tcgetpgrp(sys.stdin.fileno()) == os.getpgrp()
        except OSError as e:
            if e.errno == errno.ENOTTY:
                can_ask = False
    return can_ask


def ask(msg, background_wait=True):
    """Ask for user confirmation.

    Parameters:
    * background_wait: When set to False, return False without asking if current process is in background. Otherwise,
    block until the process is brought to foreground.

    Global Options:
    * core.force: always return true without asking
    * options.ask_no: do not ask and return false
    """
    if config.core.force:
        logger.info("%s [YES]", msg)
        return True
    if not can_ask(background_wait):
        return False

    msg += ' '
    if msg.endswith('? '):
        msg = msg[:-2] + ' (y/n)? '

    while True:
        try:
            ans = input(msg)
        except EOFError:
            ans = 'n'
        if ans:
            ans = ans[0].lower()
            if ans in 'yn':
                return ans == 'y'


def ask_for_choice(question: str, choices: typing.List[str], default: int = None, background_wait=True, yes_to_all=False) -> int:
    msg = '{} ({})? '.format(question, '/'.join((choice if i != default else '[{}]'.format(choice) for i, choice in enumerate(choices))))
    if yes_to_all and default is not None:
        logger.info('%s %s', msg, choices[default])
        return default
    if not can_ask(background_wait):
        if default is None:
            fatal("User input is impossible in a non-interactive session.")
        else:
            logger.info('%s %s', msg, choices[default])
            return default
    while True:
        try:
            choice = input(msg)
        except EOFError:
            choice = ''
        if choice == '':
            if default is not None:
                return default
        else:
            for i, x in enumerate(choices):
                if choice == x:
                    return i


# holds part of line before \ split
# for a multi-line input
_LINE_BUFFER = ''


def get_line_buffer():
    return _LINE_BUFFER


def multi_input(prompt=''):
    """
    Get input from user
    Allow multiple lines using a continuation character
    """
    global _LINE_BUFFER
    line = []
    _LINE_BUFFER = ''
    while True:
        try:
            text = input(prompt)
        except EOFError:
            return None
        if options.regression_tests:
            logger_utils.incr_lineno()
            print(".INP:", text)
            sys.stdout.flush()
            sys.stderr.flush()
        stripped = text.strip()
        if stripped.endswith('\\'):
            stripped = stripped.rstrip('\\')
            line.append(stripped)
            _LINE_BUFFER += stripped
            if prompt:
                prompt = '   > '
        else:
            line.append(stripped)
            break
    return ''.join(line)


def verify_boolean(opt):
    return opt.lower() in ("yes", "true", "on", "1") or \
        opt.lower() in ("no", "false", "off", "0")


def is_boolean_true(opt):
    if opt in (None, False):
        return False
    if opt is True:
        return True
    return opt.lower() in ("yes", "true", "on", "1")


def is_boolean_false(opt):
    if opt in (None, False):
        return True
    if opt is True:
        return False
    return opt.lower() in ("no", "false", "off", "0")


def get_boolean(opt, dflt=False):
    if not opt:
        return dflt
    return is_boolean_true(opt)


def canonical_boolean(opt):
    return 'true' if is_boolean_true(opt) else 'false'


def keyword_cmp(string1, string2):
    return string1.lower() == string2.lower()


class olist(list):
    """
    Implements the 'in' operator
    in a case-insensitive manner,
    allowing "if x in olist(...)"
    """
    def __init__(self, keys):
        super(olist, self).__init__([k.lower() for k in keys])

    def __contains__(self, key):
        return super(olist, self).__contains__(key.lower())

    def append(self, key):
        super(olist, self).append(key.lower())


def os_types_list(path):
    l = []
    for f in glob.glob(path):
        if os.access(f, os.X_OK) and os.path.isfile(f):
            a = f.split("/")
            l.append(a[-1])
    return l


def listtemplates():
    l = []
    templates_dir = os.path.join(config.path.sharedir, 'templates')
    for f in os.listdir(templates_dir):
        if os.path.isfile("%s/%s" % (templates_dir, f)):
            l.append(f)
    return l


def listconfigs():
    l = []
    for f in os.listdir(userdir.CRMCONF_DIR):
        if os.path.isfile("%s/%s" % (userdir.CRMCONF_DIR, f)):
            l.append(f)
    return l


def add_sudo(cmd):
    if config.core.user:
        return "sudo -E -u %s %s" % (config.core.user, cmd)
    return cmd


def chown(path, user, group):
    if isinstance(user, int):
        uid = user
    else:
        import pwd
        uid = pwd.getpwnam(user).pw_uid
    if isinstance(group, int):
        gid = group
    else:
        import grp
        gid = grp.getgrnam(group).gr_gid
    try:
        os.chown(path, uid, gid)
    except os.error as err:
        cmd = "sudo chown {}:{} {}".format(user, group, path)
        rc, out, err = ShellUtils().get_stdout_stderr(cmd, no_reg=True)
        if rc != 0:
            fatal("Failed to chown {}: {}".format(path, err))


def chmod(path, mod):
    try:
        os.chmod(path, mod)
    except os.error as err:
        cmd = "sudo chmod {} {}".format(format(mod,'o'), path)
        rc, out, err = ShellUtils().get_stdout_stderr(cmd, no_reg=True)
        if rc != 0:
            fatal("Failed to chmod {}: {}".format(path, err))


def touch(file_name):
    rc, out, err = ShellUtils().get_stdout_stderr("touch " + file_name, no_reg=True)
    if rc != 0:
        rc, out, err = ShellUtils().get_stdout_stderr("sudo touch " + file_name, no_reg=True)
        if rc != 0:
            fatal("Failed create file {}: {}".format(file_name, err))


def copy_local_file(src, dest):
    try:
        shutil.copyfile(src, dest)
    except os.error as err:
        if err.errno not in (errno.EPERM, errno.EACCES):
            raise
        rc, out, err = ShellUtils().get_stdout_stderr("sudo cp {} {}".format(src, dest), no_reg=True)
        if rc != 0:
            fatal("Failed to copy file from {} to {}: {}".format(src, dest, err))
        cmd = "sudo chown {}:{} {}".format(userdir.getuser(), "haclient", dest)
        rc, out, err = ShellUtils().get_stdout_stderr(cmd, no_reg=True)
        if rc != 0:
            fatal("Failed to chown {}: {}".format(dest, err))


def rmfile(path, ignore_errors=False):
    """
    Try to remove the given file, and
    report an error on failure
    """
    try:
        os.remove(path)
    except os.error as err:
        if err.errno in (errno.EPERM, errno.EACCES):
            rc, out, err = ShellUtils().get_stdout_stderr("sudo rm " + path, no_reg=True)
            if rc != 0 and not ignore_errors:
                fatal("Failed to remove {}: {}".format(path, err))
        elif not ignore_errors:
            raise


def ensure_sudo_readable(f):
    # make sure the tempfile is readable to crm_diff (bsc#999683)
    if config.core.user:
        from pwd import getpwnam
        uid = getpwnam(config.core.user).pw_uid
        try:
            os.chown(f, uid, -1)
        except os.error as err:
            logger.error('Failed setting temporary file permissions: %s', err)
            return False
    return True


def pipe_string(cmd, s):
    rc = -1  # command failed
    cmd = add_sudo(cmd)
    logger.debug("piping string to %s", cmd)
    if options.regression_tests:
        print(".EXT", cmd)
    p = subprocess.Popen(cmd, shell=True, stdin=subprocess.PIPE)
    try:
        # communicate() expects encoded bytes
        if isinstance(s, str):
            s = s.encode('utf-8')
        p.communicate(s)
        p.wait()
        rc = p.returncode
    except IOError as msg:
        if "Broken pipe" not in str(msg):
            logger.error(msg)
    return rc


def filter_string(cmd, s, stderr_on=True, shell=True):
    rc = -1  # command failed
    outp = ''
    if stderr_on is True:
        stderr = None
    else:
        stderr = subprocess.PIPE
    cmd = add_sudo(cmd)
    logger.debug("pipe through %s", cmd)
    if options.regression_tests:
        print(".EXT", cmd)
    p = subprocess.Popen(cmd,
                         shell=shell,
                         stdin=subprocess.PIPE,
                         stdout=subprocess.PIPE,
                         stderr=stderr)
    try:
        # bytes expected here
        if isinstance(s, str):
            s = s.encode('utf-8')
        ret = p.communicate(s)
        if stderr_on == 'stdout':
            outp = b"\n".join(ret)
        else:
            outp = ret[0]
        p.wait()
        rc = p.returncode
    except OSError as err:
        if err.errno != os.errno.EPIPE:
            logger.error(err.strerror)
        logger.error("from: %s", cmd)
    except Exception as msg:
        logger.error("from: %s: %s", cmd, str(msg))
    return rc, to_ascii(outp)


def str2tmp(_str, suffix=".pcmk"):
    '''
    Write the given string to a temporary file. Return the name
    of the file.
    '''
    s = to_ascii(_str)
    fd, tmp = mkstemp(suffix=suffix)
    try:
        f = os.fdopen(fd, "w")
    except IOError as msg:
        logger.error(msg)
        return
    f.write(s)
    if not s.endswith('\n'):
        f.write("\n")
    f.close()
    return tmp


@contextmanager
def create_tempfile(suffix='', dir=None):
    """ Context for temporary file.

    Will find a free temporary filename upon entering
    and will try to delete the file on leaving, even in case of an exception.

    Parameters
    ----------
    suffix : string
        optional file suffix
    dir : string
        optional directory to save temporary file in

    (from http://stackoverflow.com/a/29491523)
    """
    import tempfile
    tf = tempfile.NamedTemporaryFile(delete=False, suffix=suffix, dir=dir)
    tf.file.close()
    try:
        yield tf.name
    finally:
        try:
            os.remove(tf.name)
        except OSError as e:
            if e.errno == 2:
                pass
            else:
                raise


@contextmanager
def open_atomic(filepath, mode="r", buffering=-1, fsync=False, encoding=None):
    """ Open temporary file object that atomically moves to destination upon
    exiting.

    Allows reading and writing to and from the same filename.

    The file will not be moved to destination in case of an exception.

    Parameters
    ----------
    filepath : string
        the file path to be opened
    fsync : bool
        whether to force write the file to disk

    (from http://stackoverflow.com/a/29491523)
    """

    with create_tempfile(dir=os.path.dirname(os.path.abspath(filepath))) as tmppath:
        with open(tmppath, mode, buffering, encoding=encoding) as file:
            try:
                yield file
            finally:
                if fsync:
                    file.flush()
                    os.fsync(file.fileno())
        os.rename(tmppath, filepath)


def str2file(s, fname, mod=0o644):
    '''
    Write a string to a file.
    '''
    try:
        with open_atomic(fname, 'w', encoding='utf-8', fsync=True) as dst:
            dst.write(to_ascii(s))
        os.chmod(fname, mod)
    except IOError as msg:
        # If we failed under current user, repeat under root
        escaped = s.translate(str.maketrans({'"':  r'\"'})) # other symbols are already escaped
        cmd = 'printf "{}" | sudo tee {} >/dev/null'.format(escaped, fname)
        cmd += ' && sudo chmod {} {}'.format(format(mod,'o'), fname)
        rc, out, err = ShellUtils().get_stdout_stderr(cmd, no_reg=True)
        if rc != 0:
            #raise ValueError("Failed to write to {}: {}".format(s, err)) # fatal?
            logger.error(err)
            return False
    return True

def write_remote_file(text, tofile, user, remote):
    shell_script = f'''cat >> {tofile} << EOF
{text}
EOF
'''
    result = sh.cluster_shell().subprocess_run_without_input(
        remote,
        user,
        shell_script,
        stdout=subprocess.DEVNULL,
        stderr=subprocess.PIPE,
    )
    if result.returncode != 0:
        raise ValueError("Failed to write to {}@{}/{}: {}".format(user, remote, tofile, result.stdout.decode('utf-8')))


def copy_remote_textfile(remote_user, remote_node, remote_text_file, local_path):
    """
    scp might lack permissions to copy the file for a non-root user.
    And the root might be disabled (PermitRootLogin No).
    So lets do $ ssh alice@node1 sudo cat <file-name>
    and save it locally.
    """
    # First try an easy way
    cmd = "scp %s@%s:'%s' %s" % (remote_user, remote_node, remote_text_file, local_path)
    rc, out, err = get_stdout_stderr_as_local_sudoer(cmd)
    # If failed, try the hard way
    if rc != 0:
        rc, out, err = sh.cluster_shell().get_rc_stdout_stderr_without_input(remote_node, 'cat {}'.format(remote_text_file))
        if rc != 0:
            raise ValueError("Failed to read {}@{}/{}: {}".format(remote_user, remote_node, remote_text_file, err))
        full_path = os.path.join(local_path, os.path.basename(remote_text_file))
        str2file(out, full_path)

def file2str(fname, noerr=True):
    '''
    Read a one line file into a string, strip whitespace around.
    '''
    try:
        f = open(fname, "r")
    except IOError as msg:
        if not noerr:
            logger.error(msg)
        return None
    s = f.readline()
    f.close()
    return s.strip()


def safe_open_w(fname):
    if fname == "-":
        f = sys.stdout
    else:
        if not options.batch and os.access(fname, os.F_OK):
            if not ask("File %s exists. Do you want to overwrite it?" % fname):
                return None
        try:
            f = open(fname, "w")
        except IOError as msg:
            logger.error(msg)
            return None
    return f


def safe_close_w(f):
    if f and f != sys.stdout:
        f.close()


def is_path_sane(name):
    if re.search(r"['`#*?$\[\];]", name):
        logger.error("%s: bad path", name)
        return False
    return True


def is_filename_sane(name):
    if re.search(r"['`/#*?$\[\];]", name):
        logger.error("%s: bad filename", name)
        return False
    return True


def is_name_sane(name):
    if re.search("[']", name):
        logger.error("%s: bad name", name)
        return False
    return True


def show_dot_graph(dotfile, keep_file=False, desc="transition graph"):
    cmd = "%s %s" % (config.core.dotty, dotfile)
    if not keep_file:
        cmd = "(%s; rm -f %s)" % (cmd, dotfile)
    if options.regression_tests:
        print(".EXT", cmd)
    subprocess.Popen(cmd, shell=True, bufsize=0,
                     stdin=None, stdout=None, stderr=None, close_fds=True)
    logger.info("starting %s to show %s", config.core.dotty, desc)


def ext_cmd(cmd, shell=True):
    cmd = add_sudo(cmd)
    if options.regression_tests:
        print(".EXT", cmd)
    logger.debug("invoke: %s", cmd)
    return subprocess.call(cmd, shell=shell)


def ext_cmd_nosudo(cmd, shell=True):
    if options.regression_tests:
        print(".EXT", cmd)
    return subprocess.call(cmd, shell=shell)


def rmdir_r(d):
    # TODO: Make sure we're not deleting something we shouldn't!
    if d and os.path.isdir(d):
        shutil.rmtree(d)


def nvpairs2dict(pairs):
    '''
    takes a list of string of form ['a=b', 'c=d']
    and returns {'a':'b', 'c':'d'}
    '''
    data = []
    for var in pairs:
        if '=' in var:
            data.append(var.split('=', 1))
        else:
            data.append([var, None])
    return dict(data)


def is_check_always():
    '''
    Even though the frequency may be set to always, it doesn't
    make sense to do that with non-interactive sessions.
    '''
    return options.interactive and config.core.check_frequency == "always"


def get_check_rc():
    '''
    If the check mode is set to strict, then on errors we
    return 2 which is the code for error. Otherwise, we
    pretend that errors are warnings.
    '''
    return 2 if config.core.check_mode == "strict" else 1


_LOCKDIR = ".lockdir"
_PIDF = "pid"


def check_locker(lockdir):
    if not os.path.isdir(os.path.join(lockdir, _LOCKDIR)):
        return
    s = file2str(os.path.join(lockdir, _LOCKDIR, _PIDF))
    pid = convert2ints(s)
    if not isinstance(pid, int):
        logger.warning("history: removing malformed lock")
        rmdir_r(os.path.join(lockdir, _LOCKDIR))
        return
    try:
        os.kill(pid, 0)
    except OSError as err:
        if err.errno == os.errno.ESRCH:
            logger.info("history: removing stale lock")
            rmdir_r(os.path.join(lockdir, _LOCKDIR))
        else:
            logger.error("%s: %s", _LOCKDIR, err.strerror)


@contextmanager
def lock(lockdir):
    """
    Ensure that the lock is released properly
    even in the face of an exception between
    acquire and release.
    """
    def acquire_lock():
        check_locker(lockdir)
        while True:
            try:
                os.makedirs(os.path.join(lockdir, _LOCKDIR))
                str2file("%d" % os.getpid(), os.path.join(lockdir, _LOCKDIR, _PIDF))
                return True
            except OSError as err:
                if err.errno != os.errno.EEXIST:
                    logger.error("Failed to acquire lock to %s: %s", lockdir, err.strerror)
                    return False
                time.sleep(0.1)
                continue
            else:
                return False

    has_lock = acquire_lock()
    try:
        yield
    finally:
        if has_lock:
            rmdir_r(os.path.join(lockdir, _LOCKDIR))


def mkdirp(directory, mode=0o777, parents=True, exist_ok=True):
    """
    Same behavior as the POSIX mkdir -p command
    """
    Path(directory).mkdir(mode, parents, exist_ok)

def mkdirs_owned(dirs, mode=0o777, uid=-1, gid=-1):
    """
    Create directory path, setting the mode and
    ownership of the leaf directory to mode/uid/gid.
    It won't fail if the directory already exist (exist_ok===true).
    """
    if not os.path.exists(dirs):
        try:
            if not os.path.exists(dirs):
                os.makedirs(dirs, mode)
        except OSError as err:
            # If we failed under current user, repeat under root
            cmd = "sudo mkdir {}".format(dirs)
            cmd += " && sudo chmod {} {}".format(format(mode,'o'), dirs)
            if gid == -1:
                gid = "haclient"
            if uid == -1:
                uid = userdir.getuser()
            cmd += " && sudo chown {} {}".format(uid, dirs)
            cmd += " && sudo chgrp {} {}".format(gid, dirs)
            rc, out, err = ShellUtils().get_stdout_stderr(cmd, no_reg=True)
            if rc != 0:
                fatal("Failed to create {}: {}".format(' '.join(dirs), err))
            return
        if uid != -1 or gid != -1:
            chown(dirs, uid, gid)

def pipe_cmd_nosudo(cmd):
    if options.regression_tests:
        print(".EXT", cmd)
    proc = subprocess.Popen(cmd,
                            shell=True,
                            stdout=subprocess.PIPE,
                            stderr=subprocess.PIPE)
    (outp, err_outp) = proc.communicate()
    proc.wait()
    rc = proc.returncode
    if rc != 0:
        print(outp)
        print(err_outp)
    return rc


def get_stdout_stderr_as_local_sudoer(cmd, input_s=None):
    try:
        user = user_of(this_node())
    except crmsh.user_of_host.UserNotFoundError:
        user = 'root'
    return sh.LocalShell().get_rc_stdout_stderr(user, cmd, input_s)


def stdout2list(cmd, stderr_on=True, shell=True):
    '''
    Run a cmd, fetch output, return it as a list of lines.
    stderr_on controls whether to show output which comes on stderr.
    '''
    rc, s = ShellUtils().get_stdout(add_sudo(cmd), stderr_on=stderr_on, shell=shell)
    if not s:
        return rc, []
    return rc, s.split('\n')


def append_file(dest, src):
    'Append src to dest'
    try:
        open(dest, "a").write(open(src).read())
        return True
    except IOError as msg:
        logger.error("append %s to %s: %s", src, dest, msg)
        return False


def get_dc(peer=None):
    cmd = "crmadmin -D -t 1"
    _, out, _ = sh.cluster_shell().get_rc_stdout_stderr_without_input(peer, cmd)
    if not out:
        return None
    if not out.startswith("Designated"):
        return None
    return out.split()[-1]


def wait4dc(what="", show_progress=True):
    '''
    Wait for the DC to get into the S_IDLE state. This should be
    invoked only after a CIB modification which would exercise
    the PE. Parameter "what" is whatever the caller wants to be
    printed if showing progress.

    It is assumed that the DC is already in a different state,
    usually it should be either PENGINE or TRANSITION. This
    assumption may not be true, but there's a high chance that it
    is since crmd should be faster to move through states than
    this shell.

    Further, it may also be that crmd already calculated the new
    graph, did transition, and went back to the idle state. This
    may in particular be the case if the transition turned out to
    be empty.

    Tricky. Though in practice it shouldn't be an issue.

    There's no timeout, as we expect the DC to eventually becomes
    idle.
    '''
    dc = get_dc()
    if not dc:
        logger.warning("can't find DC")
        return False
    cmd = "crm_attribute -Gq -t crm_config -n crmd-transition-delay 2> /dev/null"
    delay = ShellUtils().get_stdout(add_sudo(cmd))[1]
    if delay:
        delaymsec = crm_msec(delay)
        if delaymsec > 0:
            logger.info("The crmd-transition-delay is configured. Waiting %d msec before check DC status.", delaymsec)
            time.sleep(delaymsec // 1000)
    cnt = 0
    output_started = 0
    init_sleep = 0.25
    max_sleep = 1.00
    sleep_time = init_sleep
    while True:
        dc = get_dc()
        if not dc:
            logger.warning("DC lost during wait")
            return False
        cmd = "crmadmin -S %s" % dc
        rc, s = ShellUtils().get_stdout(add_sudo(cmd))
        if rc != 0:
            logger.error("Exit code of command {} is {}".format(cmd, rc))
            return False
        if re.search("S_IDLE.*ok", s):
            if output_started:
                sys.stderr.write(" done\n")
            return True
        time.sleep(sleep_time)
        if sleep_time < max_sleep:
            sleep_time *= 2
        if show_progress:
            if not output_started:
                output_started = 1
                sys.stderr.write("waiting for %s to finish ." % what)
            cnt += 1
            if cnt % 5 == 0:
                sys.stderr.write(".")


def run_ptest(graph_s, nograph, scores, utilization, actions, verbosity):
    '''
    Pipe graph_s thru ptest(8). Show graph using dotty if requested.
    '''
    actions_filter = "grep LogActions: | grep -vw Leave"
    ptest = "2>&1 %s -x -" % config.core.ptest
    if re.search("simulate", ptest) and \
            not re.search("-[RS]", ptest):
        ptest = "%s -S" % ptest
    if verbosity:
        if actions:
            verbosity = 'v' * max(3, len(verbosity))
        ptest = "%s -%s" % (ptest, verbosity.upper())
    if scores:
        ptest = "%s -s" % ptest
    if utilization:
        ptest = "%s -U" % ptest
    if config.core.dotty and not nograph:
        fd, dotfile = mkstemp()
        ptest = "%s -D %s" % (ptest, dotfile)
    else:
        dotfile = None
    # ptest prints to stderr
    if actions:
        ptest = "%s | %s" % (ptest, actions_filter)
    if options.regression_tests:
        ptest = ">/dev/null %s" % ptest
    logger.debug("invoke: %s", ptest)
    rc, s = ShellUtils().get_stdout(ptest, input_s=graph_s)
    if rc != 0:
        logger.debug("'%s' exited with (rc=%d)", ptest, rc)
        if actions and rc == 1:
            logger.warning("No actions found.")
        else:
            logger.warning("Simulation was unsuccessful (RC=%d).", rc)
    if dotfile:
        if os.path.getsize(dotfile) > 0:
            show_dot_graph(dotfile)
        else:
            logger.warning("ptest produced empty dot file")
    else:
        if not nograph:
            logger.info("install graphviz to see a transition graph")
    if s:
        page_string(s)
    return True


def is_id_valid(ident):
    """
    Verify that the id follows the definition:
    http://www.w3.org/TR/1999/REC-xml-names-19990114/#ns-qualnames
    """
    if not ident:
        return False
    id_re = r"^[A-Za-z_][\w._-]*$"
    return re.match(id_re, ident)


def check_range(a):
    """
    Verify that the integer range in list a is valid.
    """
    if len(a) != 2:
        return False
    if not isinstance(a[0], int) or not isinstance(a[1], int):
        return False
    return int(a[0]) <= int(a[1])


def crm_msec(t):
    '''
    See lib/common/utils.c:crm_get_msec().
    '''
    convtab = {
        'ms': (1, 1),
        'msec': (1, 1),
        'us': (1, 1000),
        'usec': (1, 1000),
        '': (1000, 1),
        's': (1000, 1),
        'sec': (1000, 1),
        'm': (60*1000, 1),
        'min': (60*1000, 1),
        'h': (60*60*1000, 1),
        'hr': (60*60*1000, 1),
    }
    if not t:
        return -1
    r = re.match(r"\s*(\d+)\s*([a-zA-Z]+)?", str(t))
    if not r:
        return -1
    if not r.group(2):
        q = ''
    else:
        q = r.group(2).lower()
    try:
        mult, div = convtab[q]
    except KeyError:
        return -1
    return (int(r.group(1))*mult) // div


def crm_time_cmp(a, b):
    return crm_msec(a) - crm_msec(b)


def shorttime(ts):
    if isinstance(ts, datetime.datetime):
        return ts.strftime("%X")
    if ts is not None:
        return time.strftime("%X", time.localtime(ts))
    return time.strftime("%X", time.localtime(0))


def shortdate(ts):
    if isinstance(ts, datetime.datetime):
        return ts.strftime("%F")
    if ts is not None:
        return time.strftime("%F", time.localtime(ts))
    return time.strftime("%F", time.localtime(0))


def file_find_by_name(root, filename):
    'Find a file within a tree matching fname'
    assert root
    assert filename
    for root, dirnames, filenames in os.walk(root):
        for filename in fnmatch.filter(filenames, filename):
            return os.path.join(root, filename)
    return None


def convert2ints(l):
    """
    Convert a list of strings (or a string) to a list of ints.
    All strings must be ints, otherwise conversion fails and None
    is returned!
    """
    try:
        if isinstance(l, (tuple, list)):
            return [int(x) for x in l]
        # it's a string then
        return int(l)
    except ValueError:
        return None


def is_int(s):
    'Check if the string can be converted to an integer.'
    try:
        int(s)
        return True
    except ValueError:
        return False


def is_process(s):
    """
    Returns true if argument is the name of a running process.

    s: process name
    returns Boolean
    """
    from os.path import join, basename
    # find pids of running processes
    pids = [pid for pid in os.listdir('/proc') if pid.isdigit()]
    for pid in pids:
        try:
            cmdline = open(join('/proc', pid, 'cmdline'), 'rb').read()
            procname = basename(to_ascii(cmdline).replace('\x00', ' ').split(' ')[0])
            if procname == s:
                return True
        except EnvironmentError:
            # a process may have died since we got the list of pids
            pass
    return False


def print_stacktrace():
    """
    Print the stack at the site of call
    """
    import traceback
    import inspect
    sf = inspect.currentframe().f_back.f_back
    traceback.print_stack(sf)


def edit_file(fname):
    'Edit a file.'
    if not fname:
        return
    if not config.core.editor:
        return
    return ext_cmd_nosudo("%s %s" % (config.core.editor, fname))


def edit_file_ext(fname, template=''):
    '''
    Edit a file via a temporary file.
    Raises IOError on any error.
    '''
    if not os.path.isfile(fname):
        s = template
    else:
        s = open(fname).read()
    filehash = hash(s)
    tmpfile = str2tmp(s)
    try:
        try:
            if edit_file(tmpfile) != 0:
                return
            s = open(tmpfile, 'r').read()
            if hash(s) == filehash:  # file unchanged
                return
            f2 = open(fname, 'w')
            f2.write(s)
            f2.close()
        finally:
            os.unlink(tmpfile)
    except OSError as e:
        raise IOError(e)


def need_pager(s, w, h):
    from math import ceil
    cnt = 0
    for l in s.split('\n'):
        # need to remove color codes
        l = re.sub(r'\${\w+}', '', l)
        cnt += int(ceil((len(l) + 0.5) / w))
        if cnt >= h:
            return True
    return False


def term_render(s):
    'Render for TERM.'
    try:
        return term.render(s)
    except:
        return s


def get_pager_cmd(*extra_opts):
    'returns a commandline which calls the configured pager'
    cmdline = [config.core.pager]
    if os.path.basename(config.core.pager) == "less":
        cmdline.append('-R')
    cmdline.extend(extra_opts)
    return ' '.join(cmdline)


def page_string(s):
    'Page string rendered for TERM.'
    if not s:
        return
    constants.need_reset = True
    w, h = get_winsize()
    if not need_pager(s, w, h):
        print(term_render(s))
    elif not config.core.pager or not can_ask() or options.batch:
        print(term_render(s))
    else:
        pipe_string(get_pager_cmd(), term_render(s).encode('utf-8'))
    constants.need_reset = False


def page_gen(g):
    'Page lines generated by generator g'
    w, h = get_winsize()
    if not config.core.pager or not can_ask() or options.batch:
        for line in g:
            sys.stdout.write(term_render(line))
    else:
        pipe_string(get_pager_cmd(), term_render("".join(g)))


def page_file(filename):
    'Open file in pager'
    if not os.path.isfile(filename):
        return
    return ext_cmd_nosudo(get_pager_cmd(filename), shell=True)


def get_winsize():
    try:
        import curses
        curses.setupterm()
        w = curses.tigetnum('cols')
        h = curses.tigetnum('lines')
    except:
        try:
            w = os.environ['COLS']
            h = os.environ['LINES']
        except KeyError:
            w = 80
            h = 25
    return w, h


def multicolumn(l):
    '''
    A ls-like representation of a list of strings.
    A naive approach.
    '''
    min_gap = 2
    w, _ = get_winsize()
    max_len = 8
    for s in l:
        if len(s) > max_len:
            max_len = len(s)
    cols = w // (max_len + min_gap)  # approx.
    if not cols:
        cols = 1
    col_len = w // cols
    for i in range(len(l) // cols + 1):
        s = ''
        for j in range(i * cols, (i + 1) * cols):
            if not j < len(l):
                break
            if not s:
                s = "%-*s" % (col_len, l[j])
            elif (j + 1) % cols == 0:
                s = "%s%s" % (s, l[j])
            else:
                s = "%s%-*s" % (s, col_len, l[j])
        if s:
            print(s)


def cli_replace_attr(pl, name, new_val):
    for i, attr in enumerate(pl):
        if attr[0] == name:
            attr[1] = new_val
            return


def cli_append_attr(pl, name, val):
    pl.append([name, val])


def lines2cli(s):
    '''
    Convert a string into a list of lines. Replace continuation
    characters. Strip white space, left and right. Drop empty lines.
    '''
    cl = []
    l = s.split('\n')
    cum = []
    for p in l:
        p = p.strip()
        if p.endswith('\\'):
            p = p.rstrip('\\')
            cum.append(p)
        else:
            cum.append(p)
            cl.append(''.join(cum).strip())
            cum = []
    if cum:  # in case s ends with backslash
        cl.append(''.join(cum))
    return [x for x in cl if x]


def datetime_is_aware(dt):
    """
    Determines if a given datetime.datetime is aware.

    The logic is described in Python's docs:
    http://docs.python.org/library/datetime.html#datetime.tzinfo
    """
    return dt and dt.tzinfo is not None and dt.tzinfo.utcoffset(dt) is not None


def make_datetime_naive(dt):
    """
    Ensures that the datetime is not time zone-aware:

    The returned datetime object is a naive time in UTC.
    """
    if dt and datetime_is_aware(dt):
        return dt.replace(tzinfo=None) - dt.utcoffset()
    return dt


def total_seconds(td):
    """
    Backwards compatible implementation of timedelta.total_seconds()
    """
    if hasattr(datetime.timedelta, 'total_seconds'):
        return td.total_seconds()
    return (td.microseconds + (td.seconds + td.days * 24 * 3600) * 10**6) // 10**6


def datetime_to_timestamp(dt):
    """
    Convert a datetime object into a floating-point second value
    """
    try:
        return total_seconds(make_datetime_naive(dt) - datetime.datetime(1970, 1, 1))
    except Exception as e:
        logger.error("datetime_to_timestamp error: %s", e)
        return None


def timestamp_to_datetime(ts):
    """
    Convert a timestamp into a naive datetime object
    """
    import dateutil
    import dateutil.tz
    return make_datetime_naive(datetime.datetime.fromtimestamp(ts).replace(tzinfo=dateutil.tz.tzlocal()))


def parse_time(t, quiet=False):
    '''
    Try to make sense of the user provided time spec.
    Use dateutil if available, otherwise strptime.
    Return the datetime value.

    Also does time zone elimination by passing the datetime
    through a timestamp conversion if necessary

    TODO: dateutil is very slow, avoid it if possible
    '''
    try:
        from dateutil import parser, tz
        dt = parser.parse(t)

        if datetime_is_aware(dt):
            ts = datetime_to_timestamp(dt)
            if ts is None:
                return None
            dt = datetime.datetime.fromtimestamp(ts)
        else:
            # convert to UTC from local time
            dt = dt - tz.tzlocal().utcoffset(dt)
    except ValueError as msg:
        if not quiet:
            logger.error("parse_time %s: %s", t, msg)
        return None
    except ImportError as msg:
        try:
            tm = time.strptime(t)
            dt = datetime.datetime(*tm[0:7])
        except ValueError as msg:
            logger.error("no dateutil, please provide times as printed by date(1)")
            return None
    return dt


def parse_to_timestamp(t, quiet=False):
    '''
    Read a string and convert it into a UNIX timestamp.
    Added as an optimization of parse_time to avoid
    extra conversion steps when result would be converted
    into a timestamp anyway
    '''
    try:
        from dateutil import parser, tz
        dt = parser.parse(t)

        if datetime_is_aware(dt):
            return datetime_to_timestamp(dt)
        # convert to UTC from local time
        return total_seconds(dt - tz.tzlocal().utcoffset(dt) - datetime.datetime(1970, 1, 1))
    except ValueError as msg:
        if not quiet:
            logger.error("parse_time %s: %s", t, msg)
        return None
    except ImportError as msg:
        try:
            tm = time.strptime(t)
            dt = datetime.datetime(*tm[0:7])
            return datetime_to_timestamp(dt)
        except ValueError as msg:
            logger.error("no dateutil, please provide times as printed by date(1)")
            return None


def save_graphviz_file(ini_f, attr_d):
    '''
    Save graphviz settings to an ini file, if it does not exist.
    '''
    if os.path.isfile(ini_f):
        logger.error("%s exists, please remove it first", ini_f)
        return False
    try:
        f = open(ini_f, "wb")
    except IOError as msg:
        logger.error(msg)
        return False
    import configparser
    p = configparser.ConfigParser()
    for section, sect_d in attr_d.items():
        p.add_section(section)
        for n, v in sect_d.items():
            p.set(section, n, v)
    try:
        p.write(f)
    except IOError as msg:
        logger.error(msg)
        return False
    f.close()
    logger.info("graphviz attributes saved to %s", ini_f)
    return True


def load_graphviz_file(ini_f):
    '''
    Load graphviz ini file, if it exists.
    '''
    if not os.path.isfile(ini_f):
        return True, None
    import configparser
    p = configparser.ConfigParser()
    try:
        p.read(ini_f)
    except Exception as msg:
        logger.error(msg)
        return False, None
    _graph_d = {}
    for section in p.sections():
        d = {}
        for n, v in p.items(section):
            d[n] = v
        _graph_d[section] = d
    return True, _graph_d


def get_pcmk_version():
    cmd = "/usr/sbin/pacemakerd --version"
    out = sh.cluster_shell().get_stdout_or_raise_error(cmd)
    version = out.split()[1]
    logger.debug("Found pacemaker version: %s", version)
    return version


def get_cib_property(cib_f, attr, dflt=None):
    """A poor man's get attribute procedure.
    We don't want heavy parsing, this needs to be relatively
    fast.
    """
    open_t = "<cluster_property_set"
    close_t = "</cluster_property_set"
    attr_s = 'name="%s"' % attr
    ver_patt = re.compile('value="([^"]+)"')
    ver = dflt  # return some version in any case
    try:
        f = open(cib_f, "r")
    except IOError as msg:
        logger.error(msg)
        return ver
    state = 0
    for s in f:
        if state == 0:
            if open_t in s:
                state += 1
        elif state == 1:
            if close_t in s:
                break
            if attr_s in s:
                r = ver_patt.search(s)
                if r:
                    ver = r.group(1)
                break
    f.close()
    return ver


def get_cib_attributes(cib_f, tag, attr_l, dflt_l):
    """A poor man's get attribute procedure.
    We don't want heavy parsing, this needs to be relatively
    fast.
    """
    open_t = "<%s " % tag
    val_patt_l = [re.compile('%s="([^"]+)"' % x) for x in attr_l]
    val_l = []
    try:
        f = open(cib_f, "rb").read()
    except IOError as msg:
        logger.error(msg)
        return dflt_l
    if os.path.splitext(cib_f)[-1] == '.bz2':
        cib_bits = bz2.decompress(f)
    else:
        cib_bits = f
    cib_s = to_ascii(cib_bits)
    for s in cib_s.split('\n'):
        if s.startswith(open_t):
            i = 0
            for patt in val_patt_l:
                r = patt.search(s)
                val_l.append(r and r.group(1) or dflt_l[i])
                i += 1
            break
    return val_l


def is_larger_than_min_version(version, min_version):
    return LooseVersion(version) >= LooseVersion(min_version)


def is_min_pcmk_ver(min_ver, cib_f=None):
    if not constants.pcmk_version:
        if cib_f:
            constants.pcmk_version = get_cib_property(cib_f, "dc-version")
            if constants.pcmk_version:
                logger.debug("Found pacemaker version: %s in cib: %s", constants.pcmk_version, cib_f)
            else:
                fatal(f"Failed to get 'dc-version' from {cib_f}")
        else:
            constants.pcmk_version = get_pcmk_version()
    return is_larger_than_min_version(constants.pcmk_version, min_ver)


def is_larger_than_pcmk_118(cib_f=None):
    return is_min_pcmk_ver("1.1.8", cib_f=cib_f)


# quote function from python module shlex.py in python 3.3

_find_unsafe = re.compile(r'[^\w@%+=:,./-]').search


def quote(s):
    """Return a shell-escaped version of the string *s*."""
    if not s:
        return "''"
    if _find_unsafe(s) is None:
        return s

    # use single quotes, and put single quotes into double quotes
    # the string $'b is then quoted as '$'"'"'b'
    return "'" + s.replace("'", "'\"'\"'") + "'"


def doublequote(s):
    """Return a shell-escaped version of the string *s*."""
    if not s:
        return '""'
    if _find_unsafe(s) is None:
        return s

    # use double quotes
    return '"' + s.replace('"', "\\\"") + '"'


def fetch_opts(args, opt_l):
    '''
    Get and remove option keywords from args.
    They are always listed last, at the end of the line.
    Return a list of options found. The caller can do
    if keyw in optlist: ...
    '''
    re_opt = None
    if opt_l[0].startswith("@"):
        re_opt = re.compile("^%s$" % opt_l[0][1:])
        del opt_l[0]
    l = []
    for i in reversed(list(range(len(args)))):
        if (args[i] in opt_l) or (re_opt and re_opt.search(args[i])):
            l.append(args.pop())
        else:
            break
    return l


_LIFETIME = ["reboot", "forever"]
_ISO8601_RE = re.compile("(PT?[0-9]|[0-9]+.*[:-])")


def fetch_lifetime_opt(args, iso8601=True):
    '''
    Get and remove a lifetime option from args. It can be one of
    lifetime_options or an ISO 8601 formatted period/time. There
    is apparently no good support in python for this format, so
    we cheat a bit.
    '''
    if args:
        opt = args[-1]
        if opt in _LIFETIME or (iso8601 and _ISO8601_RE.match(opt)):
            return args.pop()
    return None


<<<<<<< HEAD
def resolve_hostnames(hostnames):
    '''
    Tries to resolve the given list of hostnames.
    returns (ok, failed-hostname)
    ok: True if all hostnames resolved
    failed-hostname: First failed hostname resolution
    '''
    import socket
    for node in hostnames:
        try:
            socket.gethostbyname(node)
        except socket.error:
            return False, node
    return True, None
=======
def list_corosync_node_names():
    '''
    Returns list of nodes configured
    in corosync.conf
    '''
    try:
        cfg = os.getenv('COROSYNC_MAIN_CONFIG_FILE', '/etc/corosync/corosync.conf')
        lines = open(cfg).read().split('\n')
        name_re = re.compile(r'\s*name:\s+(.*)')
        names = []
        for line in lines:
            name = name_re.match(line)
            if name:
                names.append(name.group(1))
        return names
    except Exception:
        return []


def list_corosync_nodes():
    '''
    Returns list of nodes configured
    in corosync.conf
    '''
    try:
        cfg = os.getenv('COROSYNC_MAIN_CONFIG_FILE', '/etc/corosync/corosync.conf')
        lines = open(cfg).read().split('\n')
        addr_re = re.compile(r'\s*ring0_addr:\s+(.*)')
        nodes = []
        for line in lines:
            addr = addr_re.match(line)
            if addr:
                nodes.append(addr.group(1))
        return nodes
    except Exception:
        return []
>>>>>>> b2728f3b


def print_cluster_nodes():
    """
    Print the output of crm_node -l
    """
    rc, out, _ = ShellUtils().get_stdout_stderr("crm_node -l")
    if rc == 0 and out:
        print("{}\n".format(out))


def list_cluster_nodes(no_reg=False):
    '''
    Returns a list of nodes in the cluster.
    '''
    from . import xmlutil
    cib = None
    rc, out, err = ShellUtils().get_stdout_stderr(constants.CIB_QUERY, no_reg=no_reg)
    # When cluster service running
    if rc == 0:
        cib = etree.fromstring(out)
    # Static situation
    else:
        cib_path = os.getenv('CIB_file', constants.CIB_RAW_FILE)
        if not os.path.isfile(cib_path):
            return None
        cib = xmlutil.file2cib_elem(cib_path)
    if cib is None:
        return None

    node_list = []
    for node in cib.xpath(constants.XML_NODE_PATH):
        name = node.get('uname') or node.get('id')
        if node.get('type') == 'remote':
            srv = cib.xpath("//primitive[@id='%s']/instance_attributes/nvpair[@name='server']" % (name))
            if srv:
                continue
        node_list.append(name)
    return node_list


def cluster_run_cmd(cmd, node_list=[]):
    """
    Run cmd in cluster nodes
    """
    nodelist = node_list or list_cluster_nodes()
    if not nodelist:
        raise ValueError("Failed to get node list from cluster")
    return crmsh.parallax.parallax_call(nodelist, cmd)


def list_cluster_nodes_except_me():
    """
    Get cluster node list and filter out self
    """
    node_list = list_cluster_nodes()
    if not node_list:
        raise ValueError("Failed to get node list from cluster")
    me = this_node()
    if me in node_list:
        node_list.remove(me)
    return node_list


def service_info(name):
    p = is_program('systemctl')
    if p:
        rc, outp = ShellUtils().get_stdout([p, 'show',
                               '-p', 'UnitFileState',
                               '-p', 'ActiveState',
                               '-p', 'SubState',
                               name + '.service'], shell=False)
        if rc == 0:
            info = []
            for line in outp.split('\n'):
                data = line.split('=', 1)
                if len(data) == 2:
                    info.append(data[1].strip())
            return '/'.join(info)
    return None


def running_on(resource):
    "returns list of node names where the given resource is running"
    rsc_locate = "crm_resource --resource '%s' --locate"
    rc, out, err = ShellUtils().get_stdout_stderr(rsc_locate % (resource))
    if rc != 0:
        return []
    nodes = []
    head = "resource %s is running on: " % (resource)
    for line in out.split('\n'):
        if line.strip().startswith(head):
            w = line[len(head):].split()
            if w:
                nodes.append(w[0])
    logger.debug("%s running on: %s", resource, nodes)
    return nodes


# This RE matches nvpair values that can
# be left unquoted
_NOQUOTES_RE = re.compile(r'^[\w\.-]+$')


def noquotes(v):
    return _NOQUOTES_RE.match(v) is not None


def unquote(s):
    """
    Reverse shell-quoting a string, so the string '"a b c"'
    becomes 'a b c'
    """
    sp = shlex.split(s)
    if sp:
        return sp[0]
    return ""


def parse_sysconfig(sysconfig_file):
    """
    Reads a sysconfig file into a dict
    """
    ret = {}
    if os.path.isfile(sysconfig_file):
        for line in open(sysconfig_file).readlines():
            if line.lstrip().startswith('#'):
                continue
            try:
                key, val = line.split("=", 1)
                ret[key] = unquote(val)
            except ValueError:
                pass
    return ret


def sysconfig_set(sysconfig_file, **values):
    """
    Set the values in the sysconfig file, updating the variables
    if they exist already, appending them if not.
    """
    outp = ""
    if os.path.isfile(sysconfig_file):
        for line in open(sysconfig_file).readlines():
            if line.lstrip().startswith('#'):
                outp += line
            else:
                matched = False
                try:
                    key, _ = line.split("=", 1)
                    for k, v in values.items():
                        if k == key:
                            matched = True
                            outp += '%s=%s\n' % (k, doublequote(v))
                            del values[k]
                            break
                    if not matched:
                        outp += line
                except ValueError:
                    outp += line

    for k, v in values.items():
        outp += '%s=%s\n' % (k, doublequote(v))
    str2file(outp, sysconfig_file)


def remote_diff_slurp(nodes, filename):
    from . import tmpfiles
    tmpdir = tmpfiles.create_dir()
    return crmsh.parallax.parallax_slurp(nodes, tmpdir, filename)


def remote_diff_this(local_path, nodes, this_node):
    by_host = remote_diff_slurp(nodes, local_path)
    for host, result in by_host:
        if isinstance(result, crmsh.parallax.Error):
            raise ValueError("Failed on %s: %s" % (host, str(result)))
        path = result
        _, s = ShellUtils().get_stdout("diff -U 0 -d -b --label %s --label %s %s %s" %
                          (host, this_node, path, local_path))
        page_string(s)


def remote_diff(local_path, nodes):
    by_host = remote_diff_slurp(nodes, local_path)
    for host, result in by_host:
        if isinstance(result, crmsh.parallax.Error):
            raise ValueError("Failed on %s: %s" % (host, str(result)))
    h1, r1 = by_host[0]
    h2, r2 = by_host[1]
    _, s = ShellUtils().get_stdout("diff -U 0 -d -b --label %s --label %s %s %s" %
                      (h1, h2, r1[3], r2[3]))
    page_string(s)


def remote_checksum(local_path, nodes, this_node):
    import hashlib

    by_host = remote_diff_slurp(nodes, local_path)
    for host, result in by_host:
        if isinstance(result, crmsh.parallax.Error):
            raise ValueError(str(result))

    print("%-16s  SHA1 checksum of %s" % ('Host', local_path))
    if this_node not in nodes:
        with open(local_path, 'rb') as f:
            print("%-16s: %s" % (this_node, hashlib.sha1(f.read()).hexdigest()))
    for host, path in by_host:
        with open(path, 'rb') as f:
            print("%-16s: %s" % (host, hashlib.sha1(f.read()).hexdigest()))


def cluster_copy_file(local_path, nodes=None, output=True):
    """
    Copies given file to all other cluster nodes.
    """
    if not nodes:
        nodes = list_cluster_nodes_except_me()
    rc = True
    if not nodes:
        return rc
    results = prun.pcopy_to_remote(local_path, nodes, local_path)
    for host, exc in results.items():
        if exc is not None:
            logger.error("Failed to copy %s to %s@%s: %s", local_path, exc.user, host, exc)
            rc = False
        else:
            logger.info("%s", host)
            logger.debug("Sync file %s to %s", local_path, host)
    return rc


# a set of fnmatch patterns to match attributes whose values
# should be obscured as a sequence of **** when printed
_obscured_nvpairs = []


def obscured(key, value):
    if key is not None and value is not None:
        for o in _obscured_nvpairs:
            if fnmatch.fnmatch(key, o):
                return '*' * 6
    return value


@contextmanager
def obscure(obscure_list):
    global _obscured_nvpairs
    prev = _obscured_nvpairs
    _obscured_nvpairs = obscure_list
    try:
        yield
    finally:
        _obscured_nvpairs = prev


def _cloud_metadata_request(uri, headers={}):
    try:
        import urllib2 as urllib
    except ImportError:
        import urllib.request as urllib
    req = urllib.Request(uri)
    for header, value in headers.items():
        req.add_header(header, value)
    try:
        resp = urllib.urlopen(req, timeout=5)
        content = resp.read()
        if type(content) != str:
            return content.decode('utf-8').strip()
        return content.strip()
    except urllib.URLError:
        return None


def detect_aws():
    """
    Detect if in AWS
    """
    shell = sh.cluster_shell()
    # will match on xen instances
    xen_test = shell.get_stdout_or_raise_error("dmidecode -s system-version").lower()
    # will match on nitro/kvm instances
    kvm_test = shell.get_stdout_or_raise_error("dmidecode -s system-manufacturer").lower()
    if "amazon" in xen_test or "amazon" in kvm_test:
        return True
    return False


def detect_azure():
    """
    Detect if in Azure
    """
    # Should check both system-manufacturer and chassis-asset-tag
    # In some azure environment, dmidecode -s system-manufacturer
    # might return American Megatrends Inc. instead of Microsoft Corporation in Azure.
    # The better way is to check the result of dmidecode -s chassis-asset-tag is
    # 7783-7084-3265-9085-8269-3286-77, aka. the ascii code of MSFT AZURE VM
    shell = sh.cluster_shell()
    system_manufacturer = shell.get_stdout_or_raise_error("dmidecode -s system-manufacturer")
    chassis_asset_tag = shell.get_stdout_or_raise_error("dmidecode -s chassis-asset-tag")
    if "microsoft corporation" in system_manufacturer.lower() or \
            ''.join([chr(int(n)) for n in re.findall("\d\d", chassis_asset_tag)]) == "MSFT AZURE VM":
        # To detect azure we also need to make an API request
        result = _cloud_metadata_request(
            "http://169.254.169.254/metadata/instance/network/interface/0/ipv4/ipAddress/0/privateIpAddress?api-version=2017-08-01&format=text",
            headers={"Metadata": "true"})
        if result:
            return True
    return False


def detect_gcp():
    """
    Detect if in GCP
    """
    bios_vendor = sh.cluster_shell().get_stdout_or_raise_error("dmidecode -s bios-vendor")
    if "Google" in bios_vendor:
        # To detect GCP we also need to make an API request
        result = _cloud_metadata_request(
            "http://metadata.google.internal/computeMetadata/v1/instance/network-interfaces/0/ip",
            headers={"Metadata-Flavor": "Google"})
        if result:
            return True
    return False


@memoize
def detect_cloud():
    """
    Tries to determine which (if any) cloud environment
    the cluster is running on.

    This is mainly done using dmidecode.

    If the host cannot be determined, this function
    returns None. Otherwise, it returns a string
    identifying the platform.

    These are the currently known platforms:

    * amazon-web-services
    * microsoft-azure
    * google-cloud-platform

    """
    if not is_program("dmidecode"):
        return None
    aws = detect_aws()
    if aws:
        return constants.CLOUD_AWS
    azure = detect_azure()
    if azure:
        return constants.CLOUD_AZURE
    gcp = detect_gcp()
    if gcp:
        return constants.CLOUD_GCP
    return None


def debug_timestamp():
    return datetime.datetime.now().strftime('%Y/%m/%d %H:%M:%S')


def check_ssh_passwd_need(local_user, remote_user, host):
    """
    Check whether access to host need password
    """
    ssh_options = "-o StrictHostKeyChecking=no -o EscapeChar=none -o ConnectTimeout=15"
    ssh_cmd = "{} ssh {} -T -o Batchmode=yes {}@{} true".format(get_ssh_agent_str(), ssh_options, remote_user, host)
    rc, _ = sh.LocalShell().get_rc_and_error(local_user, ssh_cmd)
    return rc != 0


<<<<<<< HEAD
=======
def get_ssh_agent_str():
    ssh_agent_str = ""
    if crmsh.user_of_host.instance().use_ssh_agent():
        ssh_agent_str = f"SSH_AUTH_SOCK={os.environ.get('SSH_AUTH_SOCK')}"
    return ssh_agent_str


>>>>>>> b2728f3b
def check_port_open(ip, port):
    import socket

    family = socket.AF_INET6 if IP.is_ipv6(ip) else socket.AF_INET
    with closing(socket.socket(family, socket.SOCK_STREAM)) as sock:
        if sock.connect_ex((ip, port)) == 0:
            return True
        else:
            return False


def valid_port(port):
    return int(port) >= 1024 and int(port) <= 65535


def get_nodeinfo_from_cmaptool():
    nodeid_ip_dict = {}
<<<<<<< HEAD
    rc, out = get_stdout("corosync-cmapctl -b runtime.members")
=======
    rc, out = ShellUtils().get_stdout("corosync-cmapctl -b runtime.totem.pg.mrp.srp.members")
>>>>>>> b2728f3b
    if rc != 0:
        return nodeid_ip_dict

    for line in out.split('\n'):
        match = re.search(r'members\.(.*)\.ip', line)
        if match:
            node_id = match.group(1)
            iplist = re.findall(r'[0-9]{1,3}\.[0-9]{1,3}\.[0-9]{1,3}\.[0-9]{1,3}', line)
            nodeid_ip_dict[node_id] = iplist
    return nodeid_ip_dict


def get_iplist_from_name(name):
    """
    Given node host name, return this host's ip list in corosync cmap
    """
    ip_list = []
    nodeid = get_nodeid_from_name(name)
    if not nodeid:
        return ip_list
    nodeinfo = {}
    nodeinfo = get_nodeinfo_from_cmaptool()
    if not nodeinfo:
        return ip_list
    return nodeinfo[nodeid]


def valid_nodeid(nodeid):
    if not ServiceManager().service_is_active('corosync.service'):
        return False

    for _id, _ in get_nodeinfo_from_cmaptool().items():
        if _id == nodeid:
            return True
    return False


def get_nodeid_from_name(name):
    rc, out = ShellUtils().get_stdout('crm_node -l')
    if rc != 0:
        return None
    res = re.search(r'^([0-9]+) {} '.format(name), out, re.M)
    if res:
        return res.group(1)
    else:
        return None


def check_empty_option_value(options):
    if not isinstance(options, argparse.Namespace):
        raise ValueError("Expected type of \"options\" is \"argparse.Namespace\", not \"{}\"".format(type(options)))

    for opt in vars(options):
        value = getattr(options, opt)
        if isinstance(value, str) and len(value.strip()) == 0:
            raise ValueError("Empty value not allowed for dest \"{}\"".format(opt))


<<<<<<< HEAD
=======
def interface_choice():
    _, out = ShellUtils().get_stdout("ip a")
    # should consider interface format like "ethx@xxx"
    interface_list = re.findall(r'(?:[0-9]+:) (.*?)(?=: |@.*?: )', out)
    return [nic for nic in interface_list if nic != "lo"]


>>>>>>> b2728f3b
class IP(object):
    """
    Class to get some properties of IP address
    """

    def __init__(self, addr):
        """
        Init function
        """
        self.addr = addr

    @property
    def ip_address(self):
        """
        Create ipaddress instance
        """
        return ipaddress.ip_address(self.addr)

    @property
    def version(self):
        """
        Get IP address version
        """
        return self.ip_address.version

    @classmethod
    def is_mcast(cls, addr):
        """
        Check whether the address is multicast address
        """
        cls_inst = cls(addr)
        return cls_inst.ip_address.is_multicast

    @classmethod
    def is_ipv6(cls, addr):
        """
        Check whether the address is IPV6 address
        """
        return cls(addr).version == 6

    @property
    def is_loopback(self):
        """
        Check whether the address is loopback address
        """
        return self.ip_address.is_loopback


class Interface(IP):
    """
    Class to get information from one interface
    """

    def __init__(self, ip_with_mask):
        """
        Init function
        """
        self.ip, self.mask = ip_with_mask.split('/')
        super(__class__, self).__init__(self.ip)

    @property
    def ip_with_mask(self):
        """
        Get ip with netmask
        """
        return '{}/{}'.format(self.ip, self.mask)

    @property
    def ip_interface(self):
        """
        Create ip_interface instance
        """
        return ipaddress.ip_interface(self.ip_with_mask)

    @property
    def network(self):
        """
        Get network address
        """
        return str(self.ip_interface.network.network_address)


class InterfacesInfo(object):
    """
    Class to collect interfaces information on local node
    """

    def __init__(self, ipv6: bool = False, custom_nic_addr_list: typing.List[str] = []) -> None:
        """
        Init function

        On init process,
        "ipv6" is provided by -I option
        "custom_nic_addr_list" is provided by -i option
        """
        self.ip_version = 6 if ipv6 else 4
        self._custom_nic_addr_list = custom_nic_addr_list
        self._nic_info_dict = {}
        self._ip_nic_dict = {}
        self._input_nic_list = []
        self._input_addr_list = []

    def get_interfaces_info(self):
        """
        Try to get interfaces info dictionary via "ip" command

        IMPORTANT: This is the method that populates the data, should always be called after initialize
        """
        cmd = "ip -{} -o addr show".format(self.ip_version)
        rc, out, err = ShellUtils().get_stdout_stderr(cmd)
        if rc != 0:
            raise ValueError(err)

        # format on each line will like:
        # 2: enp1s0    inet 192.168.122.241/24 brd 192.168.122.255 scope global enp1s0\       valid_lft forever preferred_lft forever
        for line in out.splitlines():
            _, nic, _, ip_with_mask, *_ = line.split()
            # maybe from tun interface
            if not '/' in ip_with_mask:
                continue
            interface_inst = Interface(ip_with_mask)
            if interface_inst.is_loopback:
                continue
            # one nic might configured multi IP addresses
            if nic not in self._nic_info_dict:
                self._nic_info_dict[nic] = []
            self._nic_info_dict[nic].append(interface_inst)

        if not self._nic_info_dict:
            raise ValueError("No address configured")

        for nic, inst_list in self._nic_info_dict.items():
            for inst in inst_list:
                self._ip_nic_dict[inst.ip] = nic

    def flatten_custom_nic_addr_list(self) -> None:
        """
        If NIC or IP is provided by the -i option, convert them to 
        nic list and address list, and do some validations
        """
        for item in self._custom_nic_addr_list:
            if item in self.nic_list:
                ip = self.nic_first_ip(item)
                if ip in self._input_addr_list:
                    raise ValueError(f"Invalid input '{item}': The same NIC already used")
                self._input_nic_list.append(item)
                self._input_addr_list.append(ip)
            elif IP.is_valid_ip(item):
                nic = self.get_nic_name_by_addr(item)
                if nic in self._input_nic_list:
                    raise ValueError(f"Invalid input '{item}': the IP in the same NIC already used")
                self._input_nic_list.append(nic)
                self._input_addr_list.append(item)
            else:
                raise ValueError(f"Invalid value '{item}' for -i/--interface option")

    @property
    def nic_list(self):
        """
        Get interfaces name list
        """
        return list(self._nic_info_dict.keys())

    @property
    def interface_list(self):
        """
        Get instance list of class Interface
        """
        _interface_list = []
        for interface in self._nic_info_dict.values():
            _interface_list.extend(interface)
        return _interface_list

    @property
    def ip_list(self):
        """
        Get IP address list
        """
        return [interface.ip for interface in self.interface_list]

    @property
    def input_nic_list(self) -> typing.List[str]:
        return self._input_nic_list

    @property
    def input_addr_list(self) -> typing.List[str]:
        return self._input_addr_list

    @classmethod
    def get_local_ip_list(cls, is_ipv6):
        """
        Get IP address list
        """
        cls_inst = cls(is_ipv6)
        cls_inst.get_interfaces_info()
        return cls_inst.ip_list

    @classmethod
    def ip_in_local(cls, addr):
        """
        Check whether given address was in one of local address
        """
        cls_inst = cls(IP.is_ipv6(addr))
        cls_inst.get_interfaces_info()
        return addr in cls_inst.ip_list

    def get_nic_name_by_addr(self, addr: str) -> str:
        """
        Return NIC name by given local IP address
        Raise error if this IP is not the local address
        """
        if addr not in self.ip_list:
            raise ValueError(f"'{addr}' is not in the local address: {self.ip_list}")
        return self._ip_nic_dict[addr]

    @property
    def network_list(self):
        """
        Get network list
        """
        return list(set([interface.network for interface in self.interface_list]))

    def nic_first_ip(self, nic) -> str:
        """
        Get the first IP of specific nic
        """
        return self._nic_info_dict[nic][0].ip

    def get_default_nic_from_route(self) -> str:
        """
        Get default nic from route
        """
        #TODO what if user only has ipv6 route?
        cmd = "ip -o route show"
<<<<<<< HEAD
        out = get_stdout_or_raise_error(cmd)
=======
        rc, out, err = ShellUtils().get_stdout_stderr(cmd)
        if rc != 0:
            raise ValueError(err)
>>>>>>> b2728f3b
        res = re.search(r'^default via .* dev (.*?) ', out)
        return res.group(1) if res else self.nic_list[0]


def check_file_content_included(source_file, target_file, remote=None, source_local=False):
    """
    Check whether target_file includes contents of source_file
    """
    if not detect_file(source_file, remote=None if source_local else remote):
        raise ValueError("File {} not exist".format(source_file))
    if not detect_file(target_file, remote=remote):
        return False

    shell = sh.cluster_shell()
    cmd = "cat {}".format(target_file)
    target_data = shell.get_stdout_or_raise_error(cmd, host=remote)
    cmd = "cat {}".format(source_file)
    source_data = shell.get_stdout_or_raise_error(cmd, host=None if source_local else remote)
    return source_data in target_data

def check_text_included(text, target_file, remote=None):
    "Check whether target_file includes the text"
    if not detect_file(target_file, remote=remote):
        return False

    cmd = "cat {}".format(target_file)
    target_data = sh.cluster_shell().get_stdout_or_raise_error(cmd, remote)
    return text in target_data


def package_is_installed(pkg, remote_addr=None):
    """
    Check if package is installed
    """
    cmd = "rpm -q --quiet {}".format(pkg)
    if remote_addr:
        # check on remote
        rc, _, _ = sh.cluster_shell().get_rc_stdout_stderr_without_input(remote_addr, cmd)
    else:
        # check on local
        rc, _ = ShellUtils().get_stdout(cmd)
    return rc == 0


def ping_node(node):
    """
    Check if the remote node is reachable
    """
    rc, _, err = ShellUtils().get_stdout_stderr("ping -c 1 {}".format(node))
    if rc != 0:
        raise ValueError("host \"{}\" is unreachable: {}".format(node, err))


def calculate_quorate_status(expected_votes, actual_votes):
    """
    Given expected votes and actual votes, calculate if is quorated
    """
    return int(actual_votes)/int(expected_votes) > 0.5


<<<<<<< HEAD
def get_stdout_or_raise_error(cmd, remote=None, success_val_list=[0], no_raise=False):
    """
    Common function to get stdout from cmd or raise exception
    """
    if remote is None:
        result = subprocess.run(
            ['/bin/sh'],
            input=cmd.encode('utf-8'),
            stdout=subprocess.PIPE,
            stderr=subprocess.DEVNULL if no_raise else subprocess.PIPE,
        )
    else:
        result = subprocess_run_auto_ssh_no_input(
            cmd, remote,
            stdout=subprocess.PIPE,
            stderr=subprocess.DEVNULL if no_raise else subprocess.PIPE,
        )
    if no_raise or result.returncode in success_val_list:
        return result.stdout.decode('utf-8').strip('\n')
    else:
        if remote is None:
            raise ValueError("Failed to run '{}': {}".format(cmd, result.stderr.decode('utf-8')))
        else:
            raise ValueError("Failed to run command on remote host {}: '{}': {}".format(remote, cmd, result.stderr.decode('utf-8')))


def subprocess_run_auto_ssh_no_input(cmd, remote=None, user=None, **kwargs):
    assert 'input' not in kwargs and 'stdin' not in kwargs
    if remote is None or remote == this_node():
        if user is None:
            args = ['/bin/sh']
        else:
            args = ['sudo', '-H', '-u', user, '/bin/sh']
        return subprocess.run(
            args,
            input=cmd.encode('utf-8'),
            **kwargs,
        )
    else:
        local_user, remote_user = user_pair_for_ssh(remote)
        if user is None:
            user = 'root'
        return su_subprocess_run(
            local_user,
            'ssh {} {}@{} sudo -H -u {} /bin/sh'.format(constants.SSH_OPTION, remote_user, remote, user),
            input=cmd.encode('utf-8'),
            **kwargs,
        )


def su_get_stdout_or_raise_error(cmd, user, success_values={0}, no_raise=False):
    """run a command as a non-root user on local host"""
    if user == userdir.getuser():
        args = ['/bin/sh', '-c', cmd]
    elif 0 == os.geteuid():
        args = ['su', user, '-c', cmd]
    else:
        raise AssertionError('trying to run su as a non-root user')
    result = subprocess.run(
        args,
        stdout=subprocess.PIPE,
        stderr=subprocess.DEVNULL if no_raise else subprocess.PIPE
    )
    if no_raise or result.returncode in success_values:
        return result.stdout
    else:
        raise ValueError("Failed to run su {} -c '{}': {}".format(user, cmd, result.stderr))


def su_subprocess_run(user: str, cmd: str, tty=False, **kwargs):
    if user == userdir.getuser():
        args = ['/bin/sh', '-c', cmd]
    elif 0 == os.geteuid():
        if tty:
            args = ['su', user, '--pty', '--login', '-c', cmd]
        else:
            args = ['su', user, '--login', '-c', cmd]
    else:
        raise AssertionError('trying to run su as a non-root user')
    return subprocess.run(args, **kwargs)


=======
>>>>>>> b2728f3b
def get_quorum_votes_dict(remote=None):
    """
    Return a dictionary which contain expect votes and total votes
    """
    out = sh.cluster_shell().get_stdout_or_raise_error("corosync-quorumtool -s", remote, success_exit_status={0, 2})
    return dict(re.findall("(Expected|Total) votes:\s+(\d+)", out))


def check_all_nodes_reachable():
    """
    Check if all cluster nodes are reachable
    """
    out = sh.cluster_shell().get_stdout_or_raise_error("crm_node -l")
    for node in re.findall("\d+ (.*) \w+", out):
        ping_node(node)


def re_split_string(reg, string):
    """
    Split a string by a regrex, filter out empty items
    """
    return [x for x in re.split(reg, string) if x]


def is_block_device(dev):
    """
    Check if dev is a block device
    """
    try:
        rc = S_ISBLK(os.stat(dev).st_mode)
    except OSError:
        return False
    return rc


def has_stonith_running():
    """
    Check if any stonith device registered
    """
    from . import sbd
    out = sh.cluster_shell().get_stdout_or_raise_error("stonith_admin -L")
    has_stonith_device = re.search("[1-9]+ fence device[s]* found", out) is not None
    using_diskless_sbd = sbd.SBDManager.is_using_diskless_sbd()
    return has_stonith_device or using_diskless_sbd


def has_disk_mounted(dev):
    """
    Check if device already mounted
    """
    out = sh.cluster_shell().get_stdout_or_raise_error("mount")
    return re.search("\n{} on ".format(dev), out) is not None


def has_mount_point_used(directory):
    """
    Check if mount directory already mounted
    """
    out = sh.cluster_shell().get_stdout_or_raise_error("mount")
    return re.search(" on {}".format(directory), out) is not None


def all_exist_id():
    """
    Get current exist id list
    """
    from .cibconfig import cib_factory
    cib_factory.refresh()
    return cib_factory.id_list()


def randomword(length=6):
    """
    Generate random word
    """
    letters = string.ascii_lowercase
    return ''.join(random.choice(letters) for i in range(length))


def gen_unused_id(exist_id_list, prefix="", length=6):
    """
    Generate unused id
    """
    unused_id = prefix or randomword(length)
    while unused_id in exist_id_list:
        unused_id = re.sub("$", "-{}".format(randomword(length)), unused_id)
    return unused_id


def get_all_vg_name():
    """
    Get all available VGs
    """
    out = sh.cluster_shell().get_stdout_or_raise_error("vgdisplay")
    return re.findall("VG Name\s+(.*)", out)


def get_pe_number(vg_id):
    """
    Get pe number
    """
    output = sh.cluster_shell().get_stdout_or_raise_error("vgdisplay {}".format(vg_id))
    res = re.search("Total PE\s+(\d+)", output)
    if not res:
        raise ValueError("Cannot find PE on VG({})".format(vg_id))
    return int(res.group(1))


def has_dev_partitioned(dev, peer=None):
    """
    Check if device has partitions
    """
    return len(get_dev_info(dev, "NAME", peer=peer).splitlines()) > 1


def get_dev_uuid(dev, peer=None):
    """
    Get UUID of device on local or peer node
    """
    out = get_dev_info(dev, "UUID", peer=peer).splitlines()
    return out[0] if out else get_dev_uuid_2(dev, peer)


def get_dev_uuid_2(dev, peer=None):
    """
    Get UUID of device using blkid
    """
    out = sh.cluster_shell().get_stdout_or_raise_error("blkid {}".format(dev), peer)
    res = re.search("UUID=\"(.*?)\"", out)
    return res.group(1) if res else None


def get_dev_fs_type(dev, peer=None):
    """
    Get filesystem type of device
    """
    return get_dev_info(dev, "FSTYPE", peer=peer)


def get_dev_info(dev, *_type, peer=None):
    """
    Get device info using lsblk
    """
    cmd = "lsblk -fno {} {}".format(','.join(_type), dev)
    return sh.cluster_shell().get_stdout_or_raise_error(cmd, peer)


def is_dev_used_for_lvm(dev, peer=None):
    """
    Check if device is LV
    """
    return "lvm" in get_dev_info(dev, "TYPE", peer=peer)


def is_dev_a_plain_raw_disk_or_partition(dev, peer=None):
    """
    Check if device is a raw disk or partition
    """
    out = get_dev_info(dev, "TYPE", peer=peer)
    return re.search("(disk|part)", out) is not None


def compare_uuid_with_peer_dev(dev_list, peer):
    """
    Check if device UUID is the same with peer's device
    """
    for dev in dev_list:
        local_uuid = get_dev_uuid(dev)
        if not local_uuid:
            raise ValueError("Cannot find UUID for {} on local".format(dev))
        peer_uuid = get_dev_uuid(dev, peer)
        if not peer_uuid:
            raise ValueError("Cannot find UUID for {} on {}".format(dev, peer))
        if local_uuid != peer_uuid:
            raise ValueError("UUID of {} not same with peer {}".format(dev, peer))


def append_res_to_group(group_id, res_id):
    """
    Append resource to exist group
    """
    cmd = "crm configure modgroup {} add {}".format(group_id, res_id)
    sh.cluster_shell().get_stdout_or_raise_error(cmd)


def get_qdevice_sync_timeout():
    """
    Get qdevice sync_timeout
    """
    out = sh.cluster_shell().get_stdout_or_raise_error("crm corosync status qdevice")
    res = re.search("Sync HB interval:\s+(\d+)ms", out)
    if not res:
        raise ValueError("Cannot find qdevice sync timeout")
    return int(int(res.group(1))/1000)


def detect_virt():
    """
    Detect if running in virt environment
    """
    rc, _, _ = ShellUtils().get_stdout_stderr("systemd-detect-virt")
    return rc == 0


def fatal(error_msg):
    """
    Raise exception to jump over this module,
    handled by Context.run in ui_context.py
    """
    raise ValueError(error_msg)


def is_standby(node):
    """
    Check if the node is already standby
    """
    out = sh.cluster_shell().get_stdout_or_raise_error("crm_mon -1")
    return re.search(r'Node\s+{}:\s+standby'.format(node), out) is not None


def get_dlm_option_dict(peer=None):
    """
    Get dlm config option dictionary
    """
    out = sh.cluster_shell().get_stdout_or_raise_error("dlm_tool dump_config", peer)
    return dict(re.findall("(\w+)=(\w+)", out))


def set_dlm_option(peer=None, **kargs):
    """
    Set dlm option
    """
    shell = sh.cluster_shell()
    dlm_option_dict = get_dlm_option_dict(peer=peer)
    for option, value in kargs.items():
        if option not in dlm_option_dict:
            raise ValueError(f'"{option}" is not dlm config option')
        if dlm_option_dict[option] != value:
            shell.get_stdout_or_raise_error(f'dlm_tool set_config "{option}={value}"', peer)


def is_dlm_running(peer=None):
    """
    Check if dlm ra controld is running
    """
<<<<<<< HEAD
    from . import xmlutil
    return xmlutil.CrmMonXmlParser().is_resource_started(constants.DLM_CONTROLD_RA)
=======
    return is_resource_running(constants.DLM_CONTROLD_RA, peer=peer)


def has_resource_configured(ra_type, peer=None):
    """
    Check if the RA configured
    """
    out = sh.cluster_shell().get_stdout_or_raise_error("crm_mon -1rR", peer)
    return re.search(ra_type, out) is not None
>>>>>>> b2728f3b


def is_resource_running(ra_type, peer=None):
    """
    Check if the RA running
    """
    out = sh.cluster_shell().get_stdout_or_raise_error("crm_mon -1rR", peer)
    patt = f"\({ra_type}\):\s*Started"
    return re.search(patt, out) is not None


def is_dlm_configured(peer=None):
    """
    Check if dlm configured
    """
<<<<<<< HEAD
    from . import xmlutil
    return xmlutil.CrmMonXmlParser().is_resource_configured(constants.DLM_CONTROLD_RA)
=======
    return has_resource_configured(constants.DLM_CONTROLD_RA, peer=peer)
>>>>>>> b2728f3b


def is_quorate(peer=None):
    """
    Check if cluster is quorated
    """
    out = sh.cluster_shell().get_stdout_or_raise_error("corosync-quorumtool -s", peer, success_exit_status={0, 2})
    res = re.search(r'Quorate:\s+(.*)', out)
    if res:
        return res.group(1) == "Yes"
    else:
        raise ValueError("Failed to get quorate status from corosync-quorumtool")


def is_2node_cluster_without_qdevice():
    """
    Check if current cluster has two nodes without qdevice
    """
    current_num = len(list_cluster_nodes())
    qdevice_num = 1 if corosync.is_qdevice_configured() else 0
    return (current_num + qdevice_num) == 2


def get_pcmk_delay_max(two_node_without_qdevice=False):
    """
    Get value of pcmk_delay_max
    """
    if ServiceManager().service_is_active("pacemaker.service") and two_node_without_qdevice:
        return constants.PCMK_DELAY_MAX
    return 0


def get_property(name, property_type="crm_config", peer=None):
    """
    Get cluster properties

    "property_type" can be crm_config|rsc_defaults|op_defaults
    """
    if property_type == "crm_config":
        cib_path = os.getenv('CIB_file', constants.CIB_RAW_FILE)
        cmd = "CIB_file={} sudo --preserve-env=CIB_file crm configure get_property {}".format(cib_path, name)
    else:
        cmd = "sudo crm_attribute -t {} -n {} -Gq".format(property_type, name)
    rc, stdout, _ = sh.cluster_shell().get_rc_stdout_stderr_without_input(peer, cmd)
    return stdout if rc == 0 else None


def check_no_quorum_policy_with_dlm():
    """
    Give warning when no-quorum-policy not freeze while configured DLM
    """
    if not is_dlm_configured():
        return
    res = get_property("no-quorum-policy")
    if not res or res != "freeze":
        logger.warning("The DLM cluster best practice suggests to set the cluster property \"no-quorum-policy=freeze\"")


def set_property(property_name, property_value, property_type="crm_config", conditional=False):
    """
    Set property for cluster, resource and operator

    "property_type" can be crm_config|rsc_defaults|op_defaults
    When "conditional" is True, set the property if given "property_value" is larger then value from cib
    """
    origin_value = get_property(property_name, property_type)
    if origin_value and str(origin_value) == str(property_value):
        return
    if conditional:
        if crm_msec(origin_value) >= crm_msec(property_value):
            return
    if origin_value and str(origin_value) != str(property_value):
        logger.warning("\"{}\" in {} is set to {}, it was {}".format(property_name, property_type, property_value, origin_value))
    property_sub_cmd = "property" if property_type == "crm_config" else property_type
    cmd = "crm configure {} {}={}".format(property_sub_cmd, property_name, property_value)
    sh.cluster_shell().get_stdout_or_raise_error(cmd)


def get_systemd_timeout_start_in_sec(time_res):
    """
    Get the TimeoutStartUSec value in second unit
    The origin format was like: 1min 30s
    """
    res_seconds = re.search("(\d+)s", time_res)
    start_timeout = int(res_seconds.group(1)) if res_seconds else 0
    res_min = re.search("(\d+)min", time_res)
    start_timeout += 60 * int(res_min.group(1)) if res_min else 0
    return start_timeout


def is_ocf_1_1_cib_schema_detected():
    """
    Only turn on ocf_1_1 feature the cib schema version is pacemaker-3.7 or above
    """
    from .cibconfig import cib_factory
    cib_factory.get_cib()
    return is_larger_than_min_version(cib_factory.get_schema(), constants.SCHEMA_MIN_VER_SUPPORT_OCF_1_1)


def compatible_role(role1, role2):
    master_or_promoted = (constants.RSC_ROLE_PROMOTED_LEGACY, constants.RSC_ROLE_PROMOTED)
    slave_or_unpromoted = (constants.RSC_ROLE_UNPROMOTED_LEGACY, constants.RSC_ROLE_UNPROMOTED)
    res1 = role1 in master_or_promoted and role2 in master_or_promoted
    res2 = role1 in slave_or_unpromoted and role2 in slave_or_unpromoted
    return res1 or res2


auto_convert_role = True


def handle_role_for_ocf_1_1(value, name='role'):
    """
    * Convert role from Promoted/Unpromoted to Master/Slave if schema doesn't support OCF 1.1
    * Convert role from Master/Slave to Promoted/Unpromoted if ocf1.1 cib schema detected and OCF_1_1_SUPPORT is yes
    """
    role_names = ["role", "target-role"]
    downgrade_dict = {
            constants.RSC_ROLE_PROMOTED: constants.RSC_ROLE_PROMOTED_LEGACY,
            constants.RSC_ROLE_UNPROMOTED: constants.RSC_ROLE_UNPROMOTED_LEGACY
            }
    upgrade_dict = {v: k for k, v in downgrade_dict.items()}

    if name not in role_names:
        return value
    if value in downgrade_dict and not is_ocf_1_1_cib_schema_detected():
        logger.warning('Convert "%s" to "%s" since the current schema version is old and not upgraded yet. Please consider "%s"', value, downgrade_dict[value], constants.CIB_UPGRADE)
        return downgrade_dict[value]
    if value in upgrade_dict and is_ocf_1_1_cib_schema_detected() and config.core.OCF_1_1_SUPPORT and auto_convert_role:
        logger.info('Convert deprecated "%s" to "%s"', value, upgrade_dict[value])
        return upgrade_dict[value]

    return value


def diff_and_patch(orig_cib_str, current_cib_str):
    """
    Use crm_diff to generate patch, then apply
    """
    # In cibconfig.py, _patch_cib method doesn't include status section
    # So here should make a function to handle common cases
    from . import tmpfiles
    orig_cib_file = str2tmp(orig_cib_str, suffix=".xml")
    current_cib_file = str2tmp(current_cib_str, suffix=".xml")
    tmpfiles.add(orig_cib_file)
    tmpfiles.add(current_cib_file)

    cmd = "crm_diff -u -o '{}' -n '{}'".format(orig_cib_file, current_cib_file)
    rc, cib_diff, err = ShellUtils().get_stdout_stderr(cmd)
    if rc == 0: # no difference
        return True
    if err:
        logger.error("Failed to run crm_diff: %s", err)
        return False
    logger.debug("Diff: %s", cib_diff)
    rc = pipe_string("cibadmin -p -P --force", cib_diff)
    if rc != 0:
        logger.error("Failed to patch")
        return False
    return True


def detect_file(_file, remote=None):
    """
    Detect if file exists, support both local and remote
    """
    rc = False
    if not remote:
        cmd = "test -f {}".format(_file)
    else:
        # FIXME
        cmd = "ssh {} {}@{} 'test -f {}'".format(SSH_OPTION, user_of(remote), remote, _file)
    code, _, _ = ShellUtils().get_stdout_stderr(cmd)
    rc = code == 0
    return rc


def check_function_with_timeout(check_function, wait_timeout=30, interval=1, *args, **kwargs):
    """
    Run check_function in a loop
    Return when check_function is true
    Raise TimeoutError when timeout
    """
    current_time = int(time.time())
    timeout = current_time + wait_timeout
    while current_time <= timeout:
        if check_function(*args, **kwargs):
            return
        time.sleep(interval)
        current_time = int(time.time())
    raise TimeoutError


def fetch_cluster_node_list_from_node(init_node):
    """
    Fetch cluster member list from one known cluster node
    """
    cluster_nodes_list = []
    out = sh.cluster_shell().get_stdout_or_raise_error("crm_node -l", init_node)
    for line in out.splitlines():
        # Parse line in format: <id> <nodename> <state>, and collect the nodename.
        tokens = line.split()
        if len(tokens) == 0:
            pass  # Skip any spurious empty line.
        elif len(tokens) < 3:
            logger.warning("The node '%s' has no known name and/or state information", tokens[0])
        elif tokens[2] != "member":
            logger.warning("The node '%s'(state '%s') is not a current member", tokens[1], tokens[2])
        else:
            cluster_nodes_list.append(tokens[1])
    return cluster_nodes_list


def has_sudo_access():
    """
    Check if current user has sudo access
    """
    rc, _, _ = ShellUtils().get_stdout_stderr("sudo -S -k -n id -u")
    return rc == 0


def in_haclient():
    """
    Check if current user is in haclient group
    """
    return constants.HA_GROUP in [grp.getgrgid(g).gr_name for g in os.getgroups()]


def check_user_access(level_name):
    """
    Check current user's privilege and give hints to user
    """
    current_user = userdir.getuser()
    if current_user == "root":
        return
    if level_name != "cluster" and in_haclient():
        return

    if not has_sudo_access():
        if level_name == "cluster":
            hints = f"""Please run this command starting with "sudo".
Currently, this command needs to use sudo to escalate itself as root.
Please consider to add "{current_user}" as sudoer. For example:
  sudo bash -c 'echo "{current_user} ALL=(ALL) NOPASSWD:ALL" > /etc/sudoers.d/{current_user}'"""
        else:
            hints = f"""This command needs higher privilege.
Option 1) Please consider to add "{current_user}" as sudoer. For example:
  sudo bash -c 'echo "{current_user} ALL=(ALL) NOPASSWD:ALL" > /etc/sudoers.d/{current_user}'
Option 2) Add "{current_user}" to the haclient group. For example:
  sudo usermod -g haclient {current_user}"""
        logger.error(hints)
    else:
        logger.error("Please run this command starting with \"sudo\"")
    raise TerminateSubCommand


class HostUserConfig:
    """Keep the username used for ssh connection corresponding to each host.

    The data is saved in configuration option `core.hosts`.
    """
    def __init__(self):
        self._hosts_users = dict()
        self._no_generating_ssh_key = False
        self.load()

    def load(self):
        self._load_hosts_users()
        self._load_no_generating_ssh_key()

    def _load_hosts_users(self):
        users = list()
        hosts = list()
        li = config.get_option('core', 'hosts')
        if li == ['']:
            self._hosts_users = dict()
            return
        for s in li:
            parts = s.split('@', 2)
            if len(parts) != 2:
                raise ValueError('Malformed config core.hosts: {}'.format(s))
            users.append(parts[0])
            hosts.append(parts[1])
        self._hosts_users = {host: user for user, host in zip(users, hosts)}

    def _load_no_generating_ssh_key(self):
        self._no_generating_ssh_key = config.get_option('core', 'no_generating_ssh_key')

    def save_local(self):
        value = [f'{user}@{host}' for host, user in sorted(self._hosts_users.items(), key=lambda x: x[0])]
        config.set_option('core', 'hosts', value)
        config.set_option('core', 'no_generating_ssh_key', self._no_generating_ssh_key)
        debug_on = config.get_option('core', 'debug')
        if debug_on:
            config.set_option('core', 'debug', 'false')
        config.save()
        if debug_on:
            config.set_option('core', 'debug', 'true')

    def save_remote(self, remote_hosts: typing.Iterable[str]):
        self.save_local()
        value = [f'{user}@{host}' for host, user in sorted(self._hosts_users.items(), key=lambda x: x[0])]
        crmsh.parallax.parallax_call(remote_hosts, "crm options set core.hosts '{}'".format(', '.join(value)))
        crmsh.parallax.parallax_call(remote_hosts, "crm options set core.no_generating_ssh_key '{}'".format(
            'yes' if self._no_generating_ssh_key else 'no'
        ))

    def get(self, host):
        return self._hosts_users[host]

    def add(self, user, host):
        self._hosts_users[host] = user

<<<<<<< HEAD
=======
    def set_no_generating_ssh_key(self, value: bool):
        self._no_generating_ssh_key = value

    def get_no_generating_ssh_key(self) -> bool:
        return self._no_generating_ssh_key
>>>>>>> b2728f3b

def parse_user_at_host(s: str):
    i = s.find('@')
    if i == -1:
        return None, s
    else:
        return s[:i], s[i+1:]
<<<<<<< HEAD
=======


def file_is_empty(file: str) -> bool:
    return os.stat(file).st_size == 0


def get_open_method(infile):
    """
    Get the appropriate file open method based on the file extension
    """
    file_type_open_dict = {
        "gz": gzip.open,
        "bz2": bz2.open,
        "xz": lzma.open
    }
    file_ext = infile.split('.')[-1]
    return file_type_open_dict.get(file_ext, open)


def read_from_file(infile: str) -> str:
    """
    Read content from a file
    """
    _open = get_open_method(infile)
    try:
        with _open(infile, 'rt', encoding='utf-8', errors='replace') as f:
            data = f.read()
    except Exception as err:
        logger.error("When reading file \"%s\": %s", infile, str(err))
        return ""

    return data
>>>>>>> b2728f3b
# vim:ts=4:sw=4:et:<|MERGE_RESOLUTION|>--- conflicted
+++ resolved
@@ -31,13 +31,9 @@
 from lxml import etree
 
 import crmsh.parallax
-<<<<<<< HEAD
 from . import corosync
-from . import config
-=======
 import crmsh.user_of_host
 from . import config, sh
->>>>>>> b2728f3b
 from . import userdir
 from . import constants
 from . import options
@@ -118,107 +114,6 @@
 gethomedir = userdir.gethomedir
 
 
-<<<<<<< HEAD
-class UserOfHost:
-    class UserNotFoundError(Exception):
-        pass
-
-    @staticmethod
-    def instance():
-        return _user_of_host_instance
-
-    def __init__(self):
-        self._user_cache = dict()
-        self._user_pair_cache = dict()
-
-    def user_of(self, host):
-        cached = self._user_cache.get(host)
-        if cached is None:
-            ret = self._get_user_of_host_from_config(host)
-            if ret is None:
-                raise self.UserNotFoundError
-            else:
-                self._user_cache[host] = ret
-                return ret
-        else:
-            return cached
-
-    def user_pair_for_ssh(self, host: str) -> typing.Tuple[str, str]:
-        """Return (local_user, remote_user) pair for ssh connection"""
-        local_user = None
-        remote_user = None
-        try:
-            local_user = self.user_of(this_node())
-            remote_user = self.user_of(host)
-            return local_user, remote_user
-        except self.UserNotFoundError:
-            cached = self._user_pair_cache.get(host)
-            if cached is None:
-                if local_user is not None:
-                    ret = local_user, local_user
-                    self._user_pair_cache[host] = ret
-                    return ret
-                else:
-                    ret = self._guess_user_for_ssh(host)
-                    if ret is None:
-                        raise self.UserNotFoundError
-                    else:
-                        self._user_pair_cache[host] = ret
-                        return ret
-            else:
-                return cached
-
-
-    @staticmethod
-    def _get_user_of_host_from_config(host):
-        try:
-            canonical, aliases, _ = socket.gethostbyaddr(host)
-            aliases = set(aliases)
-            aliases.add(canonical)
-            aliases.add(host)
-        except (socket.herror, socket.gaierror):
-            aliases = {host}
-        hosts = config.get_option('core', 'hosts')
-        if hosts == ['']:
-            return None
-        for item in hosts:
-            if item.find('@') != -1:
-                user, node = item.split('@')
-            else:
-                user = userdir.getuser()
-                node = item
-            if node in aliases:
-                return user
-        logger.debug('Failed to get the user of host %s (aliases: %s). Known hosts are %s', host, aliases, hosts)
-        return None
-
-    @staticmethod
-    def _guess_user_for_ssh(host: str) -> typing.Tuple[str, str]:
-        args = ['ssh']
-        args.extend(constants.SSH_OPTION_ARGS)
-        if userdir.get_sudoer():
-            args.extend(['-o', 'BatchMode=yes', host, 'sudo', 'true'])
-        else:
-            args.extend(['-o', 'BatchMode=yes', host, 'true'])
-        rc = subprocess.call(
-            args,
-            stdin=subprocess.DEVNULL,
-            stdout=subprocess.DEVNULL,
-            stderr=subprocess.DEVNULL,
-        )
-        if rc == 0:
-            user = userdir.getuser()
-            return user, user
-        else:
-            return None
-
-
-
-_user_of_host_instance = UserOfHost()
-
-
-=======
->>>>>>> b2728f3b
 def user_of(host):
     return crmsh.user_of_host.instance().user_of(host)
 
@@ -1825,61 +1720,6 @@
     return None
 
 
-<<<<<<< HEAD
-def resolve_hostnames(hostnames):
-    '''
-    Tries to resolve the given list of hostnames.
-    returns (ok, failed-hostname)
-    ok: True if all hostnames resolved
-    failed-hostname: First failed hostname resolution
-    '''
-    import socket
-    for node in hostnames:
-        try:
-            socket.gethostbyname(node)
-        except socket.error:
-            return False, node
-    return True, None
-=======
-def list_corosync_node_names():
-    '''
-    Returns list of nodes configured
-    in corosync.conf
-    '''
-    try:
-        cfg = os.getenv('COROSYNC_MAIN_CONFIG_FILE', '/etc/corosync/corosync.conf')
-        lines = open(cfg).read().split('\n')
-        name_re = re.compile(r'\s*name:\s+(.*)')
-        names = []
-        for line in lines:
-            name = name_re.match(line)
-            if name:
-                names.append(name.group(1))
-        return names
-    except Exception:
-        return []
-
-
-def list_corosync_nodes():
-    '''
-    Returns list of nodes configured
-    in corosync.conf
-    '''
-    try:
-        cfg = os.getenv('COROSYNC_MAIN_CONFIG_FILE', '/etc/corosync/corosync.conf')
-        lines = open(cfg).read().split('\n')
-        addr_re = re.compile(r'\s*ring0_addr:\s+(.*)')
-        nodes = []
-        for line in lines:
-            addr = addr_re.match(line)
-            if addr:
-                nodes.append(addr.group(1))
-        return nodes
-    except Exception:
-        return []
->>>>>>> b2728f3b
-
-
 def print_cluster_nodes():
     """
     Print the output of crm_node -l
@@ -2251,8 +2091,6 @@
     return rc != 0
 
 
-<<<<<<< HEAD
-=======
 def get_ssh_agent_str():
     ssh_agent_str = ""
     if crmsh.user_of_host.instance().use_ssh_agent():
@@ -2260,7 +2098,6 @@
     return ssh_agent_str
 
 
->>>>>>> b2728f3b
 def check_port_open(ip, port):
     import socket
 
@@ -2278,11 +2115,7 @@
 
 def get_nodeinfo_from_cmaptool():
     nodeid_ip_dict = {}
-<<<<<<< HEAD
-    rc, out = get_stdout("corosync-cmapctl -b runtime.members")
-=======
-    rc, out = ShellUtils().get_stdout("corosync-cmapctl -b runtime.totem.pg.mrp.srp.members")
->>>>>>> b2728f3b
+    rc, out = ShellUtils().get_stdout("corosync-cmapctl -b runtime.members")
     if rc != 0:
         return nodeid_ip_dict
 
@@ -2341,16 +2174,6 @@
             raise ValueError("Empty value not allowed for dest \"{}\"".format(opt))
 
 
-<<<<<<< HEAD
-=======
-def interface_choice():
-    _, out = ShellUtils().get_stdout("ip a")
-    # should consider interface format like "ethx@xxx"
-    interface_list = re.findall(r'(?:[0-9]+:) (.*?)(?=: |@.*?: )', out)
-    return [nic for nic in interface_list if nic != "lo"]
-
-
->>>>>>> b2728f3b
 class IP(object):
     """
     Class to get some properties of IP address
@@ -2585,13 +2408,7 @@
         """
         #TODO what if user only has ipv6 route?
         cmd = "ip -o route show"
-<<<<<<< HEAD
-        out = get_stdout_or_raise_error(cmd)
-=======
-        rc, out, err = ShellUtils().get_stdout_stderr(cmd)
-        if rc != 0:
-            raise ValueError(err)
->>>>>>> b2728f3b
+        out = sh.cluster_shell().get_stdout_or_raise_error(cmd)
         res = re.search(r'^default via .* dev (.*?) ', out)
         return res.group(1) if res else self.nic_list[0]
 
@@ -2652,91 +2469,6 @@
     return int(actual_votes)/int(expected_votes) > 0.5
 
 
-<<<<<<< HEAD
-def get_stdout_or_raise_error(cmd, remote=None, success_val_list=[0], no_raise=False):
-    """
-    Common function to get stdout from cmd or raise exception
-    """
-    if remote is None:
-        result = subprocess.run(
-            ['/bin/sh'],
-            input=cmd.encode('utf-8'),
-            stdout=subprocess.PIPE,
-            stderr=subprocess.DEVNULL if no_raise else subprocess.PIPE,
-        )
-    else:
-        result = subprocess_run_auto_ssh_no_input(
-            cmd, remote,
-            stdout=subprocess.PIPE,
-            stderr=subprocess.DEVNULL if no_raise else subprocess.PIPE,
-        )
-    if no_raise or result.returncode in success_val_list:
-        return result.stdout.decode('utf-8').strip('\n')
-    else:
-        if remote is None:
-            raise ValueError("Failed to run '{}': {}".format(cmd, result.stderr.decode('utf-8')))
-        else:
-            raise ValueError("Failed to run command on remote host {}: '{}': {}".format(remote, cmd, result.stderr.decode('utf-8')))
-
-
-def subprocess_run_auto_ssh_no_input(cmd, remote=None, user=None, **kwargs):
-    assert 'input' not in kwargs and 'stdin' not in kwargs
-    if remote is None or remote == this_node():
-        if user is None:
-            args = ['/bin/sh']
-        else:
-            args = ['sudo', '-H', '-u', user, '/bin/sh']
-        return subprocess.run(
-            args,
-            input=cmd.encode('utf-8'),
-            **kwargs,
-        )
-    else:
-        local_user, remote_user = user_pair_for_ssh(remote)
-        if user is None:
-            user = 'root'
-        return su_subprocess_run(
-            local_user,
-            'ssh {} {}@{} sudo -H -u {} /bin/sh'.format(constants.SSH_OPTION, remote_user, remote, user),
-            input=cmd.encode('utf-8'),
-            **kwargs,
-        )
-
-
-def su_get_stdout_or_raise_error(cmd, user, success_values={0}, no_raise=False):
-    """run a command as a non-root user on local host"""
-    if user == userdir.getuser():
-        args = ['/bin/sh', '-c', cmd]
-    elif 0 == os.geteuid():
-        args = ['su', user, '-c', cmd]
-    else:
-        raise AssertionError('trying to run su as a non-root user')
-    result = subprocess.run(
-        args,
-        stdout=subprocess.PIPE,
-        stderr=subprocess.DEVNULL if no_raise else subprocess.PIPE
-    )
-    if no_raise or result.returncode in success_values:
-        return result.stdout
-    else:
-        raise ValueError("Failed to run su {} -c '{}': {}".format(user, cmd, result.stderr))
-
-
-def su_subprocess_run(user: str, cmd: str, tty=False, **kwargs):
-    if user == userdir.getuser():
-        args = ['/bin/sh', '-c', cmd]
-    elif 0 == os.geteuid():
-        if tty:
-            args = ['su', user, '--pty', '--login', '-c', cmd]
-        else:
-            args = ['su', user, '--login', '-c', cmd]
-    else:
-        raise AssertionError('trying to run su as a non-root user')
-    return subprocess.run(args, **kwargs)
-
-
-=======
->>>>>>> b2728f3b
 def get_quorum_votes_dict(remote=None):
     """
     Return a dictionary which contain expect votes and total votes
@@ -2982,10 +2714,6 @@
     """
     Check if dlm ra controld is running
     """
-<<<<<<< HEAD
-    from . import xmlutil
-    return xmlutil.CrmMonXmlParser().is_resource_started(constants.DLM_CONTROLD_RA)
-=======
     return is_resource_running(constants.DLM_CONTROLD_RA, peer=peer)
 
 
@@ -2995,7 +2723,6 @@
     """
     out = sh.cluster_shell().get_stdout_or_raise_error("crm_mon -1rR", peer)
     return re.search(ra_type, out) is not None
->>>>>>> b2728f3b
 
 
 def is_resource_running(ra_type, peer=None):
@@ -3011,12 +2738,7 @@
     """
     Check if dlm configured
     """
-<<<<<<< HEAD
-    from . import xmlutil
-    return xmlutil.CrmMonXmlParser().is_resource_configured(constants.DLM_CONTROLD_RA)
-=======
     return has_resource_configured(constants.DLM_CONTROLD_RA, peer=peer)
->>>>>>> b2728f3b
 
 
 def is_quorate(peer=None):
@@ -3329,14 +3051,12 @@
     def add(self, user, host):
         self._hosts_users[host] = user
 
-<<<<<<< HEAD
-=======
     def set_no_generating_ssh_key(self, value: bool):
         self._no_generating_ssh_key = value
 
     def get_no_generating_ssh_key(self) -> bool:
         return self._no_generating_ssh_key
->>>>>>> b2728f3b
+
 
 def parse_user_at_host(s: str):
     i = s.find('@')
@@ -3344,8 +3064,6 @@
         return None, s
     else:
         return s[:i], s[i+1:]
-<<<<<<< HEAD
-=======
 
 
 def file_is_empty(file: str) -> bool:
@@ -3378,5 +3096,4 @@
         return ""
 
     return data
->>>>>>> b2728f3b
 # vim:ts=4:sw=4:et: