--- conflicted
+++ resolved
@@ -88,11 +88,7 @@
             _crm_mon = "%s -1" % (prog)
 
     status_cmd = "%s %s" % (_crm_mon, opts)
-<<<<<<< HEAD
-    return utils.get_stdout_stderr(utils.add_sudo(status_cmd))
-=======
     return shell.get_stdout_stderr(utils.add_sudo(status_cmd))
->>>>>>> 21cbb9ee
 
 
 def cmd_status(args):
