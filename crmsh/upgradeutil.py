import logging
import os.path
import typing

import sys

import crmsh.healthcheck
import crmsh.parallax
import crmsh.utils
from crmsh import user_of_host
from crmsh.prun import prun


# pump this seq when upgrade check need to be run
CURRENT_UPGRADE_SEQ = (1, 0)
DATA_DIR = '/var/lib/crmsh'
SEQ_FILE_PATH = DATA_DIR + '/upgrade_seq'
# touch this file to force a upgrade process
FORCE_UPGRADE_FILE_PATH = DATA_DIR + '/upgrade_forced'

TIMEOUT_SSH_GET_SEQUENCE = 3


VERSION_FEATURES = {
    (1, 0): [crmsh.healthcheck.PasswordlessHaclusterAuthenticationFeature]
}


logger = logging.getLogger(__name__)


class _SkipUpgrade(Exception):
    pass


def _parse_upgrade_seq(s: bytes) -> typing.Tuple[int, int]:
    parts = s.split(b'.', 1)
    if len(parts) != 2:
        raise ValueError('Invalid upgrade seq {}'.format(s))
    major = int(parts[0])
    minor = int(parts[1])
    return major, minor


def _format_upgrade_seq(s: typing.Tuple[int, int]) -> str:
    return '.'.join((str(x) for x in s))


def _get_file_content(path, default=None):
    try:
        with open(path, 'rb') as f:
            return f.read()
    except FileNotFoundError:
        return default


def _parallax_run(nodes: str, cmd: str) -> typing.Dict[str, typing.Tuple[int, bytes, bytes]]:
    results = prun.prun({node: cmd for node in nodes})
    for node, result in results.items():
        if isinstance(result, prun.SSHError):
            raise ValueError("Failed on {}: {}".format(node, result))
    return {node: (result.returncode, result.stdout, result.stderr) for node, result in results.items()}


def _is_upgrade_needed(nodes):
    """decide whether upgrading is needed by checking local sequence file"""
    needed = False
    try:
        os.stat(FORCE_UPGRADE_FILE_PATH)
        needed = True
    except FileNotFoundError:
        pass
    if not needed:
        s = _get_file_content(SEQ_FILE_PATH, b'').strip()
        if s == b'':
            # try the old path
            seq_file_path = os.path.expanduser('~hacluster/crmsh') + '/upgrade_seq'
            s = _get_file_content(seq_file_path, b'').strip()
            if s != b'':
                try:
                    os.mkdir(DATA_DIR)
                except FileExistsError:
                    pass
                with open(SEQ_FILE_PATH, 'wb') as f:
                    f.write(s)
                    f.write(b'\n')
        try:
            local_seq = _parse_upgrade_seq(s)
        except ValueError:
            local_seq = (0, 0)
        needed = CURRENT_UPGRADE_SEQ > local_seq
    return needed


def _is_cluster_target_seq_consistent(nodes):
    cmd = '/usr/bin/env python3 -m crmsh.upgradeutil get-seq'
    try:
        results = prun.prun({node: cmd for node in nodes}, timeout_seconds=TIMEOUT_SSH_GET_SEQUENCE)
        for node, result in results.items():
            if isinstance(result, prun.PRunError):
                logger.debug("upgradeutil: get-seq failed: %s", result)
                raise _SkipUpgrade() from None
<<<<<<< HEAD
    except (prun.PRunError, crmsh.utils.UserOfHost.UserNotFoundError) as e:
=======
    except (prun.PRunError, user_of_host.UserNotFoundError) as e:
>>>>>>> b2728f3b
        logger.debug("upgradeutil: get-seq failed: %s", e)
        raise _SkipUpgrade() from None
    try:
        return all(
            CURRENT_UPGRADE_SEQ == _parse_upgrade_seq(result.stdout.strip()) if result.returncode == 0 else False
            for result in results.values()
        )
    except ValueError as e:
        logger.warning("Remote command '%s' returns unexpected output: %s", cmd, results, exc_info=e)
        return False


def _get_minimal_seq_in_cluster(nodes) -> typing.Tuple[int, int]:
    try:
        return min(
            _parse_upgrade_seq(stdout.strip()) if rc == 0 else (0, 0)
            for rc, stdout, stderr in _parallax_run(nodes, 'cat {}'.format(SEQ_FILE_PATH)).values()
        )
    except ValueError:
        return 0, 0


def _upgrade(nodes, seq):
    def ask(msg: str):
        pass
    try:
        for key in VERSION_FEATURES.keys():
            if seq < key <= CURRENT_UPGRADE_SEQ:
                for feature_class in VERSION_FEATURES[key]:
                    feature = feature_class()
                    if crmsh.healthcheck.feature_full_check(feature, nodes):
                        logger.debug("upgradeutil: feature '%s' is already functional.", str(feature))
                    else:
                        logger.debug("upgradeutil: fixing feature '%s'...", str(feature))
                        crmsh.healthcheck.feature_fix(feature, nodes, ask)
        logger.debug("upgradeutil: configuration fix succeeded.")
    except crmsh.healthcheck.AskDeniedByUser:
        raise _SkipUpgrade() from None


def upgrade_if_needed():
    if os.geteuid() != 0:
        return
    if not crmsh.utils.can_ask(background_wait=False):
        return
    nodes = crmsh.utils.list_cluster_nodes(no_reg=True)
    if nodes is not None and len(nodes) > 1 \
            and _is_upgrade_needed(nodes):
        logger.debug("upgradeutil: configuration fix needed")
        try:
            if not _is_cluster_target_seq_consistent(nodes):
                logger.warning("crmsh configuration is inconsistent in cluster.")
                raise _SkipUpgrade()
            seq = _get_minimal_seq_in_cluster(nodes)
            logger.debug(
                "Upgrading crmsh from seq %s to %s.",
                seq, _format_upgrade_seq(CURRENT_UPGRADE_SEQ),
            )
            _upgrade(nodes, seq)
        except _SkipUpgrade:
            logger.debug("upgradeutil: configuration fix skipped")
            return
        crmsh.parallax.parallax_call(
            nodes,
            "mkdir -p '{}' && echo '{}' > '{}'".format(
                DATA_DIR,
                _format_upgrade_seq(CURRENT_UPGRADE_SEQ),
                SEQ_FILE_PATH,
            ),
        )
        crmsh.parallax.parallax_call(nodes, 'rm -f {}'.format(FORCE_UPGRADE_FILE_PATH))
        logger.debug("configuration fix finished")


def force_set_local_upgrade_seq():
    """Create the upgrade sequence file and set it to CURRENT_UPGRADE_SEQ.

    It should only be used when initializing new cluster nodes."""
    if not os.path.exists(DATA_DIR):
        crmsh.utils.mkdirs_owned(DATA_DIR, mode=0o755, uid='root', gid='root')
    up_seq = _format_upgrade_seq(CURRENT_UPGRADE_SEQ)
    crmsh.utils.str2file(up_seq, SEQ_FILE_PATH)


def main():
    if sys.argv[1] == 'get-seq':
        print(_format_upgrade_seq(CURRENT_UPGRADE_SEQ))


if __name__ == '__main__':
    main()<|MERGE_RESOLUTION|>--- conflicted
+++ resolved
@@ -100,11 +100,7 @@
             if isinstance(result, prun.PRunError):
                 logger.debug("upgradeutil: get-seq failed: %s", result)
                 raise _SkipUpgrade() from None
-<<<<<<< HEAD
-    except (prun.PRunError, crmsh.utils.UserOfHost.UserNotFoundError) as e:
-=======
     except (prun.PRunError, user_of_host.UserNotFoundError) as e:
->>>>>>> b2728f3b
         logger.debug("upgradeutil: get-seq failed: %s", e)
         raise _SkipUpgrade() from None
     try:
