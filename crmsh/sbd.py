import os
import re
import shutil
from . import utils, sh
from . import bootstrap
from .bootstrap import SYSCONFIG_SBD, SBD_SYSTEMD_DELAY_START_DIR
from . import log
from . import constants
from . import corosync
from . import xmlutil
from .service_manager import ServiceManager
from .sh import ShellUtils

logger = log.setup_logger(__name__)
logger_utils = log.LoggerUtils(logger)


class SBDTimeout(object):
    """
    Consolidate sbd related timeout methods and constants
    """
    STONITH_WATCHDOG_TIMEOUT_DEFAULT = -1
    SBD_WATCHDOG_TIMEOUT_DEFAULT = 5
    SBD_WATCHDOG_TIMEOUT_DEFAULT_S390 = 15
    SBD_WATCHDOG_TIMEOUT_DEFAULT_WITH_QDEVICE = 35
    QDEVICE_SYNC_TIMEOUT_MARGIN = 5

    def __init__(self, context=None):
        """
        Init function
        """
        self.context = context
        self.sbd_msgwait = None
        self.stonith_timeout = None
        self.sbd_watchdog_timeout = self.SBD_WATCHDOG_TIMEOUT_DEFAULT
        self.stonith_watchdog_timeout = self.STONITH_WATCHDOG_TIMEOUT_DEFAULT
        self.sbd_delay_start = None
        self.two_node_without_qdevice = False

    def initialize_timeout(self):
        self._set_sbd_watchdog_timeout()
        if self.context.diskless_sbd:
            self._adjust_sbd_watchdog_timeout_with_diskless_and_qdevice()
        else:
            self._set_sbd_msgwait()

    def _set_sbd_watchdog_timeout(self):
        """
        Set sbd_watchdog_timeout from profiles.yml if exists
        Then adjust it if in s390 environment
        """
        if "sbd.watchdog_timeout" in self.context.profiles_dict:
            self.sbd_watchdog_timeout = int(self.context.profiles_dict["sbd.watchdog_timeout"])
        if self.context.is_s390 and self.sbd_watchdog_timeout < self.SBD_WATCHDOG_TIMEOUT_DEFAULT_S390:
            logger.warning("sbd_watchdog_timeout is set to %d for s390, it was %d", self.SBD_WATCHDOG_TIMEOUT_DEFAULT_S390, self.sbd_watchdog_timeout)
            self.sbd_watchdog_timeout = self.SBD_WATCHDOG_TIMEOUT_DEFAULT_S390

    def _set_sbd_msgwait(self):
        """
        Set sbd msgwait from profiles.yml if exists
        Default is 2 * sbd_watchdog_timeout
        """
        sbd_msgwait_default = 2 * self.sbd_watchdog_timeout
        sbd_msgwait = sbd_msgwait_default
        if "sbd.msgwait" in self.context.profiles_dict:
            sbd_msgwait = int(self.context.profiles_dict["sbd.msgwait"])
            if sbd_msgwait < sbd_msgwait_default:
                logger.warning("sbd msgwait is set to %d, it was %d", sbd_msgwait_default, sbd_msgwait)
                sbd_msgwait = sbd_msgwait_default
        self.sbd_msgwait = sbd_msgwait

    def _adjust_sbd_watchdog_timeout_with_diskless_and_qdevice(self):
        """
        When using diskless SBD with Qdevice, adjust value of sbd_watchdog_timeout
        """
        # add sbd after qdevice started
<<<<<<< HEAD
        if corosync.is_qdevice_configured() and utils.service_is_active("corosync-qdevice.service"):
=======
        if utils.is_qdevice_configured() and ServiceManager().service_is_active("corosync-qdevice.service"):
>>>>>>> b2728f3b
            qdevice_sync_timeout = utils.get_qdevice_sync_timeout()
            if self.sbd_watchdog_timeout <= qdevice_sync_timeout:
                watchdog_timeout_with_qdevice = qdevice_sync_timeout + self.QDEVICE_SYNC_TIMEOUT_MARGIN
                logger.warning("sbd_watchdog_timeout is set to {} for qdevice, it was {}".format(watchdog_timeout_with_qdevice, self.sbd_watchdog_timeout))
                self.sbd_watchdog_timeout = watchdog_timeout_with_qdevice
        # add sbd and qdevice together from beginning
        elif self.context.qdevice_inst:
            if self.sbd_watchdog_timeout < self.SBD_WATCHDOG_TIMEOUT_DEFAULT_WITH_QDEVICE:
                logger.warning("sbd_watchdog_timeout is set to {} for qdevice, it was {}".format(self.SBD_WATCHDOG_TIMEOUT_DEFAULT_WITH_QDEVICE, self.sbd_watchdog_timeout))
                self.sbd_watchdog_timeout = self.SBD_WATCHDOG_TIMEOUT_DEFAULT_WITH_QDEVICE

    @staticmethod
    def get_sbd_msgwait(dev):
        """
        Get msgwait for sbd device
        """
        out = sh.cluster_shell().get_stdout_or_raise_error("sbd -d {} dump".format(dev))
        # Format like "Timeout (msgwait)  : 30"
        res = re.search("\(msgwait\)\s+:\s+(\d+)", out)
        if not res:
            raise ValueError("Cannot get sbd msgwait for {}".format(dev))
        return int(res.group(1))

    @staticmethod
    def get_sbd_watchdog_timeout():
        """
        Get SBD_WATCHDOG_TIMEOUT from /etc/sysconfig/sbd
        """
        res = SBDManager.get_sbd_value_from_config("SBD_WATCHDOG_TIMEOUT")
        if not res:
            raise ValueError("Cannot get the value of SBD_WATCHDOG_TIMEOUT")
        return int(res)

    @staticmethod
    def get_stonith_watchdog_timeout():
        """
        For non-bootstrap case, get stonith-watchdog-timeout value from cluster property
        """
        default = SBDTimeout.STONITH_WATCHDOG_TIMEOUT_DEFAULT
        if not ServiceManager().service_is_active("pacemaker.service"):
            return default
        value = utils.get_property("stonith-watchdog-timeout")
        return int(value.strip('s')) if value else default

    def _load_configurations(self):
        """
        Load necessary configurations for both disk-based/disk-less sbd
        """
        self.two_node_without_qdevice = utils.is_2node_cluster_without_qdevice()

        dev_list = SBDManager.get_sbd_device_from_config()
        if dev_list:  # disk-based
            self.disk_based = True
            self.msgwait = SBDTimeout.get_sbd_msgwait(dev_list[0])
            self.pcmk_delay_max = utils.get_pcmk_delay_max(self.two_node_without_qdevice)
        else:  # disk-less
            self.disk_based = False
            self.sbd_watchdog_timeout = SBDTimeout.get_sbd_watchdog_timeout()
            self.stonith_watchdog_timeout = SBDTimeout.get_stonith_watchdog_timeout()
        self.sbd_delay_start_value_expected = self.get_sbd_delay_start_expected() if utils.detect_virt() else "no"
        self.sbd_delay_start_value_from_config = SBDManager.get_sbd_value_from_config("SBD_DELAY_START")

        logger.debug("Inspect SBDTimeout: %s", vars(self))

    def get_stonith_timeout_expected(self):
        """
        Get stonith-timeout value for sbd cases, formulas are:

        value_from_sbd = 1.2 * (pcmk_delay_max + msgwait) # for disk-based sbd
        value_from_sbd = 1.2 * max (stonith_watchdog_timeout, 2*SBD_WATCHDOG_TIMEOUT) # for disk-less sbd

        stonith_timeout = max(value_from_sbd, constants.STONITH_TIMEOUT_DEFAULT) + token + consensus
        """
        if self.disk_based:
            value_from_sbd = int(1.2*(self.pcmk_delay_max + self.msgwait))
        else:
            value_from_sbd = int(1.2*max(self.stonith_watchdog_timeout, 2*self.sbd_watchdog_timeout))

        value = max(value_from_sbd, constants.STONITH_TIMEOUT_DEFAULT) + corosync.token_and_consensus_timeout()
        logger.debug("Result of SBDTimeout.get_stonith_timeout_expected %d", value)
        return value

    @classmethod
    def get_stonith_timeout(cls):
        cls_inst = cls()
        cls_inst._load_configurations()
        return cls_inst.get_stonith_timeout_expected()

    def get_sbd_delay_start_expected(self):
        """
        Get the value for SBD_DELAY_START, formulas are:

        SBD_DELAY_START = (token + consensus + pcmk_delay_max + msgwait)  # for disk-based sbd
        SBD_DELAY_START = (token + consensus + 2*SBD_WATCHDOG_TIMEOUT) # for disk-less sbd
        """
        token_and_consensus_timeout = corosync.token_and_consensus_timeout()
        if self.disk_based:
            value = token_and_consensus_timeout + self.pcmk_delay_max + self.msgwait
        else:
            value = token_and_consensus_timeout + 2*self.sbd_watchdog_timeout
        return value

    @staticmethod
    def get_sbd_delay_start_sec_from_sysconfig():
        """
        Get suitable systemd start timeout for sbd.service
        """
        # TODO 5ms, 5us, 5s, 5m, 5h are also valid for sbd sysconfig
        value = SBDManager.get_sbd_value_from_config("SBD_DELAY_START")
        if utils.is_boolean_true(value):
            return 2*SBDTimeout.get_sbd_watchdog_timeout()
        return int(value)

    @staticmethod
    def is_sbd_delay_start():
        """
        Check if SBD_DELAY_START is not no or not set
        """
        res = SBDManager.get_sbd_value_from_config("SBD_DELAY_START")
        return res and res != "no"

    def adjust_systemd_start_timeout(self):
        """
        Adjust start timeout for sbd when set SBD_DELAY_START
        """
        sbd_delay_start_value = SBDManager.get_sbd_value_from_config("SBD_DELAY_START")
        if sbd_delay_start_value == "no":
            return

        cmd = "systemctl show -p TimeoutStartUSec sbd --value"
        out = sh.cluster_shell().get_stdout_or_raise_error(cmd)
        start_timeout = utils.get_systemd_timeout_start_in_sec(out)
        if start_timeout > int(sbd_delay_start_value):
            return

        utils.mkdirp(SBD_SYSTEMD_DELAY_START_DIR)
        sbd_delay_start_file = "{}/sbd_delay_start.conf".format(SBD_SYSTEMD_DELAY_START_DIR)
        utils.str2file("[Service]\nTimeoutSec={}".format(int(1.2*int(sbd_delay_start_value))), sbd_delay_start_file)
        bootstrap.sync_file(SBD_SYSTEMD_DELAY_START_DIR)
        utils.cluster_run_cmd("systemctl daemon-reload")

    def adjust_stonith_timeout(self):
        """
        Adjust stonith-timeout property
        """
        utils.set_property("stonith-timeout", self.get_stonith_timeout_expected(), conditional=True)

    def adjust_sbd_delay_start(self):
        """
        Adjust SBD_DELAY_START in /etc/sysconfig/sbd
        """
        expected_value = str(self.sbd_delay_start_value_expected)
        config_value = self.sbd_delay_start_value_from_config
        if expected_value == config_value:
            return
        if expected_value == "no" \
                or (not re.search(r'\d+', config_value)) \
                or (int(expected_value) > int(config_value)):
            SBDManager.update_configuration({"SBD_DELAY_START": expected_value})

    @classmethod
    def adjust_sbd_timeout_related_cluster_configuration(cls):
        """
        Adjust sbd timeout related configurations
        """
        cls_inst = cls()
        cls_inst._load_configurations()

        message = "Adjusting sbd related timeout values"
        with logger_utils.status_long(message):
            cls_inst.adjust_sbd_delay_start()
            cls_inst.adjust_stonith_timeout()
            cls_inst.adjust_systemd_start_timeout()


class SBDManager(object):
    """
    Class to manage sbd configuration and services
    """
    SYSCONFIG_SBD_TEMPLATE = "/usr/share/fillup-templates/sysconfig.sbd"
    SBD_STATUS_DESCRIPTION = """Configure SBD:
  If you have shared storage, for example a SAN or iSCSI target,
  you can use it avoid split-brain scenarios by configuring SBD.
  This requires a 1 MB partition, accessible to all nodes in the
  cluster.  The device path must be persistent and consistent
  across all nodes in the cluster, so /dev/disk/by-id/* devices
  are a good choice.  Note that all data on the partition you
  specify here will be destroyed.
"""
    SBD_WARNING = "Not configuring SBD - STONITH will be disabled."
    DISKLESS_SBD_WARNING = "Diskless SBD requires cluster with three or more nodes. If you want to use diskless SBD for 2-node cluster, should be combined with QDevice."
    PARSE_RE = "[; ]"
    DISKLESS_CRM_CMD = "crm configure property stonith-enabled=true stonith-watchdog-timeout={} stonith-timeout={}"
    SBD_RA = "stonith:external/sbd"
    SBD_RA_ID = "stonith-sbd"

    def __init__(self, context):
        """
        Init function

        sbd_devices is provided by '-s' option on init process
        diskless_sbd is provided by '-S' option on init process
        """
        self.sbd_devices_input = context.sbd_devices
        self.diskless_sbd = context.diskless_sbd
        self._sbd_devices = None
        self._watchdog_inst = None
        self._context = context
        self._delay_start = False
        self.timeout_inst = None
        self.no_overwrite_map = {}
        self.no_update_config = False

    @staticmethod
    def _get_device_uuid(dev, node=None):
        """
        Get UUID for specific device and node
        """
        out = sh.cluster_shell().get_stdout_or_raise_error("sbd -d {} dump".format(dev), node)
        res = re.search("UUID\s*:\s*(.*)\n", out)
        if not res:
            raise ValueError("Cannot find sbd device UUID for {}".format(dev))
        return res.group(1)

    def _compare_device_uuid(self, dev, node_list):
        """
        Compare local sbd device UUID with other node's sbd device UUID
        """
        if not node_list:
            return
        local_uuid = self._get_device_uuid(dev)
        for node in node_list:
            remote_uuid = self._get_device_uuid(dev, node)
            if local_uuid != remote_uuid:
                raise ValueError("Device {} doesn't have the same UUID with {}".format(dev, node))

    def _verify_sbd_device(self, dev_list, compare_node_list=[]):
        """
        Verify sbd device
        """
        if len(dev_list) > 3:
            raise ValueError("Maximum number of SBD device is 3")
        for dev in dev_list:
            if not utils.is_block_device(dev):
                raise ValueError("{} doesn't look like a block device".format(dev))
            self._compare_device_uuid(dev, compare_node_list)

    def _no_overwrite_check(self, dev):
        """
        Check if device already initialized and if need to overwrite
        """
        return SBDManager.has_sbd_device_already_initialized(dev) and not bootstrap.confirm("SBD is already configured to use {} - overwrite?".format(dev))

    def _get_sbd_device_interactive(self):
        """
        Get sbd device on interactive mode
        """
        if self._context.yes_to_all:
            logger.warning(self.SBD_WARNING)
            return

        logger.info(self.SBD_STATUS_DESCRIPTION)

        if not bootstrap.confirm("Do you wish to use SBD?"):
            logger.warning(self.SBD_WARNING)
            return

        configured_dev_list = self._get_sbd_device_from_config()
        for dev in configured_dev_list:
            self.no_overwrite_map[dev] = self._no_overwrite_check(dev)
        if self.no_overwrite_map and all(self.no_overwrite_map.values()):
            self.no_update_config = True
            return configured_dev_list

        dev_list = []
        dev_looks_sane = False
        while not dev_looks_sane:
            dev = bootstrap.prompt_for_string('Path to storage device (e.g. /dev/disk/by-id/...), or "none" for diskless sbd, use ";" as separator for multi path', r'none|\/.*')
            if dev == "none":
                self.diskless_sbd = True
                return

            dev_list = utils.re_split_string(self.PARSE_RE, dev)
            try:
                self._verify_sbd_device(dev_list)
            except ValueError as err_msg:
                logger.error(str(err_msg))
                continue

            for dev in dev_list:
                if dev not in self.no_overwrite_map:
                    self.no_overwrite_map[dev] = self._no_overwrite_check(dev)
                if self.no_overwrite_map[dev]:
                    if dev == dev_list[-1]:
                        return dev_list
                    continue
                logger.warning("All data on {} will be destroyed!".format(dev))
                if bootstrap.confirm('Are you sure you wish to use this device?'):
                    dev_looks_sane = True
                else:
                    dev_looks_sane = False
                    break

        return dev_list

    def _get_sbd_device(self):
        """
        Get sbd device from options or interactive mode
        """
        dev_list = []
        if self.sbd_devices_input:
            dev_list = self.sbd_devices_input
            self._verify_sbd_device(dev_list)
            for dev in dev_list:
                self.no_overwrite_map[dev] = self._no_overwrite_check(dev)
            if all(self.no_overwrite_map.values()) and dev_list == self._get_sbd_device_from_config():
                self.no_update_config = True
        elif not self.diskless_sbd:
            dev_list = self._get_sbd_device_interactive()
        self._sbd_devices = dev_list

    def _initialize_sbd(self):
        """
        Initialize SBD parameters according to profiles.yml, or the crmsh defined defaulst as the last resort.
        This covers both disk-based-sbd, and diskless-sbd scenarios.
        For diskless-sbd, set sbd_watchdog_timeout then return;
        For disk-based-sbd, also calculate the msgwait value, then initialize the SBD device.
        """
        msg = ""
        if self.diskless_sbd:
            msg = "Configuring diskless SBD"
        elif not all(self.no_overwrite_map.values()):
            msg = "Initializing SBD"
        if msg:
            logger.info(msg)
        self.timeout_inst = SBDTimeout(self._context)
        self.timeout_inst.initialize_timeout()
        if self.diskless_sbd:
            return

        opt = "-4 {} -1 {}".format(self.timeout_inst.sbd_msgwait, self.timeout_inst.sbd_watchdog_timeout)

        for dev in self._sbd_devices:
            if dev in self.no_overwrite_map and self.no_overwrite_map[dev]:
                continue
            rc, _, err = bootstrap.invoke("sbd {} -d {} create".format(opt, dev))
            if not rc:
                utils.fatal("Failed to initialize SBD device {}: {}".format(dev, err))

    def _update_sbd_configuration(self):
        """
        Update /etc/sysconfig/sbd
        """
        if self.no_update_config:
            bootstrap.sync_file(SYSCONFIG_SBD)
            return

        utils.copy_local_file(self.SYSCONFIG_SBD_TEMPLATE, SYSCONFIG_SBD)
        sbd_config_dict = {
                "SBD_WATCHDOG_DEV": self._watchdog_inst.watchdog_device_name,
                "SBD_WATCHDOG_TIMEOUT": str(self.timeout_inst.sbd_watchdog_timeout)
                }
        if self._sbd_devices:
            sbd_config_dict["SBD_DEVICE"] = ';'.join(self._sbd_devices)
        utils.sysconfig_set(SYSCONFIG_SBD, **sbd_config_dict)
        bootstrap.sync_file(SYSCONFIG_SBD)

    def _get_sbd_device_from_config(self):
        """
        Gets currently configured SBD device, i.e. what's in /etc/sysconfig/sbd
        """
        res = SBDManager.get_sbd_value_from_config("SBD_DEVICE")
        if res:
            return utils.re_split_string(self.PARSE_RE, res)
        else:
            return []

    def _restart_cluster_and_configure_sbd_ra(self):
        """
        Try to configure sbd resource, restart cluster on needed
        """
        if not xmlutil.CrmMonXmlParser().is_any_resource_running():
            logger.info("Restarting cluster service")
            utils.cluster_run_cmd("crm cluster restart")
            bootstrap.wait_for_cluster()
            self.configure_sbd_resource_and_properties()
        else:
            logger.warning("To start sbd.service, need to restart cluster service manually on each node")
            if self.diskless_sbd:
                cmd = self.DISKLESS_CRM_CMD.format(self.timeout_inst.stonith_watchdog_timeout, SBDTimeout.get_stonith_timeout())
                logger.warning("Then run \"{}\" on any node".format(cmd))
            else:
                self.configure_sbd_resource_and_properties()

    def _enable_sbd_service(self):
        """
        Try to enable sbd service
        """
        if self._context.cluster_is_running:
            # in sbd stage, enable sbd.service on cluster wide
            utils.cluster_run_cmd("systemctl enable sbd.service")
            self._restart_cluster_and_configure_sbd_ra()
        else:
            # in init process
            bootstrap.invoke("systemctl enable sbd.service")

    def _warn_diskless_sbd(self, peer=None):
        """
        Give warning when configuring diskless sbd
        """
        # When in sbd stage or join process
        if (self.diskless_sbd and self._context.cluster_is_running) or peer:
            vote_dict = utils.get_quorum_votes_dict(peer)
            expected_vote = int(vote_dict['Expected'])
            if (expected_vote < 2 and peer) or (expected_vote < 3 and not peer):
                logger.warning(self.DISKLESS_SBD_WARNING)
        # When in init process
        elif self.diskless_sbd:
            logger.warning(self.DISKLESS_SBD_WARNING)

    def sbd_init(self):
        """
        Function sbd_init includes these steps:
        1. Get sbd device from options or interactive mode
        2. Initialize sbd device
        3. Write config file /etc/sysconfig/sbd
        """
        from .watchdog import Watchdog

        if not utils.package_is_installed("sbd"):
            return
        self._watchdog_inst = Watchdog(_input=self._context.watchdog)
        self._watchdog_inst.init_watchdog()
        self._get_sbd_device()
        if not self._sbd_devices and not self.diskless_sbd:
            bootstrap.invoke("systemctl disable sbd.service")
            return
        self._warn_diskless_sbd()
        self._initialize_sbd()
        self._update_sbd_configuration()
        self._enable_sbd_service()

    def configure_sbd_resource_and_properties(self):
        """
        Configure stonith-sbd resource and related properties
        """
        if not utils.package_is_installed("sbd") or \
<<<<<<< HEAD
                not utils.service_is_enabled("sbd.service") or \
=======
                not ServiceManager().service_is_enabled("sbd.service") or \
>>>>>>> b2728f3b
                xmlutil.CrmMonXmlParser().is_resource_configured(self.SBD_RA):
            return
        shell = sh.cluster_shell()

        # disk-based sbd
        if self._get_sbd_device_from_config():
            shell.get_stdout_or_raise_error("crm configure primitive {} {}".format(self.SBD_RA_ID, self.SBD_RA))
            utils.set_property("stonith-enabled", "true")
        # disk-less sbd
        else:
            if self.timeout_inst is None:
                self.timeout_inst = SBDTimeout(self._context)
                self.timeout_inst.initialize_timeout()
            cmd = self.DISKLESS_CRM_CMD.format(self.timeout_inst.stonith_watchdog_timeout, constants.STONITH_TIMEOUT_DEFAULT)
            shell.get_stdout_or_raise_error(cmd)

        # in sbd stage
        if self._context.cluster_is_running:
            bootstrap.adjust_properties()

    def join_sbd(self, remote_user, peer_host):
        """
        Function join_sbd running on join process only
        On joining process, check whether peer node has enabled sbd.service
        If so, check prerequisites of SBD and verify sbd device on join node
        """
        from .watchdog import Watchdog

        if not utils.package_is_installed("sbd"):
            return
        if not os.path.exists(SYSCONFIG_SBD) or not ServiceManager().service_is_enabled("sbd.service", peer_host):
            bootstrap.invoke("systemctl disable sbd.service")
            return
        self._watchdog_inst = Watchdog(remote_user=remote_user, peer_host=peer_host)
        self._watchdog_inst.join_watchdog()
        dev_list = self._get_sbd_device_from_config()
        if dev_list:
            self._verify_sbd_device(dev_list, [peer_host])
        else:
            self._warn_diskless_sbd(peer_host)
        logger.info("Got {}SBD configuration".format("" if dev_list else "diskless "))
        bootstrap.invoke("systemctl enable sbd.service")

    @classmethod
    def verify_sbd_device(cls):
        """
        This classmethod is for verifying sbd device on a running cluster
        Raise ValueError for exceptions
        """
        inst = cls(bootstrap.Context())
        dev_list = inst._get_sbd_device_from_config()
        if not dev_list:
            raise ValueError("No sbd device configured")
        inst._verify_sbd_device(dev_list, utils.list_cluster_nodes_except_me())

    @classmethod
    def get_sbd_device_from_config(cls):
        """
        Get sbd device list from config
        """
        inst = cls(bootstrap.Context())
        return inst._get_sbd_device_from_config()

    @classmethod
    def is_using_diskless_sbd(cls):
        """
        Check if using diskless SBD
        """
        inst = cls(bootstrap.Context())
        dev_list = inst._get_sbd_device_from_config()
        if not dev_list and ServiceManager().service_is_active("sbd.service"):
            return True
        return False

    @staticmethod
    def update_configuration(sbd_config_dict):
        """
        Update and sync sbd configuration
        """
        utils.sysconfig_set(SYSCONFIG_SBD, **sbd_config_dict)
        bootstrap.sync_file(SYSCONFIG_SBD)

    @staticmethod
    def get_sbd_value_from_config(key):
        """
        Get value from /etc/sysconfig/sbd
        """
        conf = utils.parse_sysconfig(SYSCONFIG_SBD)
        res = conf.get(key)
        return res

    @staticmethod
    def has_sbd_device_already_initialized(dev):
        """
        Check if sbd device already initialized
        """
        cmd = "sbd -d {} dump".format(dev)
        rc, _, _ = ShellUtils().get_stdout_stderr(cmd)
        return rc == 0


def clean_up_existing_sbd_resource():
    if xmlutil.CrmMonXmlParser().is_resource_configured(SBDManager.SBD_RA):
        sbd_id_list = xmlutil.CrmMonXmlParser().get_resource_id_list_via_type(SBDManager.SBD_RA)
        if xmlutil.CrmMonXmlParser().is_resource_started(SBDManager.SBD_RA):
            for sbd_id in sbd_id_list:
                utils.ext_cmd("crm resource stop {}".format(sbd_id))
        utils.ext_cmd("crm configure delete {}".format(' '.join(sbd_id_list)))<|MERGE_RESOLUTION|>--- conflicted
+++ resolved
@@ -74,11 +74,7 @@
         When using diskless SBD with Qdevice, adjust value of sbd_watchdog_timeout
         """
         # add sbd after qdevice started
-<<<<<<< HEAD
-        if corosync.is_qdevice_configured() and utils.service_is_active("corosync-qdevice.service"):
-=======
-        if utils.is_qdevice_configured() and ServiceManager().service_is_active("corosync-qdevice.service"):
->>>>>>> b2728f3b
+        if corosync.is_qdevice_configured() and ServiceManager().service_is_active("corosync-qdevice.service"):
             qdevice_sync_timeout = utils.get_qdevice_sync_timeout()
             if self.sbd_watchdog_timeout <= qdevice_sync_timeout:
                 watchdog_timeout_with_qdevice = qdevice_sync_timeout + self.QDEVICE_SYNC_TIMEOUT_MARGIN
@@ -526,11 +522,7 @@
         Configure stonith-sbd resource and related properties
         """
         if not utils.package_is_installed("sbd") or \
-<<<<<<< HEAD
-                not utils.service_is_enabled("sbd.service") or \
-=======
                 not ServiceManager().service_is_enabled("sbd.service") or \
->>>>>>> b2728f3b
                 xmlutil.CrmMonXmlParser().is_resource_configured(self.SBD_RA):
             return
         shell = sh.cluster_shell()
