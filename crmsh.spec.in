--- conflicted
+++ resolved
@@ -1,11 +1,7 @@
 #
 # spec file for package crmsh
 #
-<<<<<<< HEAD
-# Copyright (c) 2023 SUSE LLC
-=======
 # Copyright (c) 2024 SUSE LLC
->>>>>>> 21cbb9ee
 #
 # All modifications and additions to the file contributed by third parties
 # remain the property of their copyright owners, unless otherwise agreed
@@ -57,13 +53,9 @@
 Requires:       python3 >= 3.4
 Requires:       python3-PyYAML
 Requires:       python3-lxml
-<<<<<<< HEAD
 Requires:       python3-packaging
 BuildRequires:  python3-lxml
-=======
-BuildRequires:  python3-lxml
 BuildRequires:  python3-setuptools
->>>>>>> 21cbb9ee
 BuildRequires:  python3-pip
 BuildRequires:  python3-wheel
 
